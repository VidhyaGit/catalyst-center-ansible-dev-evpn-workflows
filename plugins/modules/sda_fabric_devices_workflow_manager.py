#!/usr/bin/python
# -*- coding: utf-8 -*-
# Copyright (c) 2024, Cisco Systems
# GNU General Public License v3.0+ (see LICENSE or https://www.gnu.org/licenses/gpl-3.0.txt)
"""Ansible module to perform operations on SDA fabric devices in Cisco Catalyst Center."""
from __future__ import absolute_import, division, print_function

__metaclass__ = type
<<<<<<< HEAD
__author__ = ['Muthu Rakesh, Madhan Sankaranarayanan, Archit Soni']
=======
__author__ = ["Muthu Rakesh, Madhan Sankaranarayanan"]
>>>>>>> 47466887
DOCUMENTATION = r"""
---
module: sda_fabric_devices_workflow_manager
short_description: Manage SDA fabric devices in Cisco
  Catalyst Center.
description:
<<<<<<< HEAD
  - Perform operations on SDA fabric devices, including adding, updating, and deleting
    fabric devices.
  - Manage L2 handoffs for fabric devices, including adding and deleting configurations.
  - Manage L3 handoffs for fabric devices with IP transit, including adding, updating,
    and deleting configurations.
  - Manage L3 handoffs for fabric devices with SDA transit, including adding, updating,
    and deleting configurations.
  - Configure wireless controller settings on fabric devices, including enabling/disabling
    wireless mode, managing AP location scopes, setting rolling AP upgrade behavior,
    and optionally reloading the device for cleanup.
version_added: '6.21.0'
extends_documentation_fragment:
  - cisco.dnac.workflow_manager_params
author: Muthu Rakesh (@MUTHU-RAKESH-27) Madhan Sankaranarayanan (@madhansansel) Archit Soni (@koderchit)
=======
  - Perform operations on SDA fabric devices, including
    adding, updating, and deleting fabric devices.
  - Manage L2 handoffs for fabric devices, including
    adding and deleting configurations.
  - Manage L3 handoffs for fabric devices with IP transit,
    including adding, updating, and deleting configurations.
  - Manage L3 handoffs for fabric devices with SDA transit,
    including adding, updating, and deleting configurations.
version_added: '6.21.0'
extends_documentation_fragment:
  - cisco.dnac.workflow_manager_params
author: Muthu Rakesh (@MUTHU-RAKESH-27) Madhan Sankaranarayanan
  (@madhansansel)
>>>>>>> 47466887
options:
  config_verify:
    description: Set to True to verify the Cisco Catalyst
      Center after applying the playbook config.
    type: bool
    default: false
  state:
    description: The state of Cisco Catalyst Center
      after module completion.
    type: str
    choices: [merged, deleted]
    default: merged
  config:
    description:
      - A list of SDA fabric device configurations associated
        with fabric sites.
      - Each entry in the list represents the configurations
        for devices within a fabric site.
    type: list
    elements: dict
    required: true
    suboptions:
      fabric_devices:
        description: Configuration details for SDA fabric
          devices associated with a fabric site.
        type: dict
        suboptions:
          fabric_name:
            description:
              - Name of the SDA fabric site.
              - Mandatory parameter for all operations
                under fabric_devices.
              - The fabric site must already be created
                before configuring devices.
              - A Fabric Site is composed of networking
                devices operating in SD-Access Fabric
                roles.
              - A fabric site consists of networking
                devices in SD-Access Fabric roles, including
                Border Nodes, Control Plane Nodes, and
                Edge Nodes.
              - A Fabric sites may also include Fabric
                Wireless LAN Controllers and Fabric
                Wireless Access Points.
            type: str
            required: true
          device_config:
            description: A list of devices with their
              respective border settings, L2 handoff,
              L3 handoff with SDA transit, and L3 handoff
              with IP transit.
            type: list
            elements: dict
            required: true
            suboptions:
              device_ip:
                description:
<<<<<<< HEAD
                  - IP address of the device to be added to the fabric site.
                  - Mandatory parameter for all operations under fabric_devices.
                  - Device must be provisioned to the site prior to configuration.
                  - For deleting a device, the device will be deleted if the user
                    does not pass the layer3_handoff_ip_transit, layer3_handoff_sda_transit
                    and layer2_handoff with the state as deleted.
=======
                  - IP address of the device to be added
                    to the fabric site.
                  - Mandatory parameter for all operations
                    under fabric_devices.
                  - Device must be provisioned to the
                    site prior to configuration.
                  - For deleting a device, the device
                    will be deleted if the user doesnot
                    pass the layer3_handoff_ip_transit,
                    layer3_handoff_sda_transit and layer2_handoff
                    with the state as deleted.
>>>>>>> 47466887
                type: str
                required: true
              device_roles:
                description:
                  - Specifies the role(s) of the device
                    within the fabric site.
                  - This parameter is required when
                    adding the device to the fabric
                    site.
                  - The device roles cannot be updated
                    once assigned.
                  - At least one device must be a CONTROL_PLANE_NODE
                    to assign roles to other devices.
                  - An EDGE_NODE in a fabric cannot
                    be a CONTROL_PLANE_NODE.
                  - The device role [CONTROL_PLANE_NODE,
                    EDGE_NODE] is not allowed.
                  - Available roles, - CONTROL_PLANE_NODE
                    - Manages the mapping of endpoint
                    IP addresses to their location within
                    the network using LISP, enabling
                    mobility. - EDGE_NODE - Connects
                    endpoints to the SDA network, handling
                    policy enforcement, segmentation,
                    and communication with the control
                    plane. - BORDER_NODE - Acts as the
                    gateway between the fabric and external
                    networks, managing traffic entering
                    or exiting the SDA environment.
                    - WIRELESS_CONTROLLER_NODE - Manages
                    and controls wireless access points
                    and devices within the network.
                  - For 'WIRELESS_CONTROLLER_NODE',
                    the check for the provisioning status
                    will be added in 2.3.7.6 SDK.
                choices: [CONTROL_PLANE_NODE, EDGE_NODE,
                  BORDER_NODE, WIRELESS_CONTROLLER_NODE]
                type: list
                elements: str
              wireless_controller_settings:
                description: >
                  Dictionary containing wireless controller configurations to be applied to a network switch
                  in a Cisco Catalyst Center SDA fabric. This includes enabling/disabling wireless mode,
                  configuring primary and secondary managed AP locations, setting rolling AP upgrade behavior, and optionally
                  reloading the device after disabling the wireless capabilities on the controller.
                type: dict
                suboptions:
                  enable:
                    description: >
                      Boolean flag indicating whether wireless controller mode should be enabled (`true`)
                      or disabled (`false`) on the switch.
                    type: bool
                  reload:
                    description: >
                      Boolean flag that, when set to `true` and wireless is being disabled, triggers a reload
                      of the switch to clean up controller-related configurations.
                    type: bool
                  manage_scope:
                    description: >
                      Dictionary defining the AP location scopes managed by the switch when operating
                      as a wireless controller. Includes primary and secondary scopes.
                    type: dict
                    suboptions:
                      primary_scope:
                        description: >
                          List of strings representing the site hierarchy paths (e.g., "Global/Area/Site")
                          where the switch is configured as the primary AP controller.
                        type: list
                        elements: str
                      secondary_scope:
                        description: >
                          List of strings representing the site hierarchy paths where the switch is configured
                          as a secondary AP controller.
                        type: list
                        elements: str
                  rolling_ap_upgrade:
                    description: >
                      Dictionary to configure rolling AP upgrade settings, which define how APs reboot
                      during a firmware upgrade to minimize service disruption.
                    type: dict
                    suboptions:
                      enable:
                        description: >
                          Boolean indicating whether rolling AP upgrades should be enabled for the switch.
                          Helps ensure not all APs reboot simultaneously during upgrades.
                        type: bool
                      ap_reboot_percentage:
                        description: >
                          Integer value specifying the percentage of APs that are allowed to reboot
                          at once during a rolling upgrade. Applies only when rolling AP upgrade is enabled.
                          Allowed values are 5, 15, 25.
                        type: int
              borders_settings:
                description:
                  - Effective only when the 'device_roles'
                    contains BORDER_NODE.
                  - This parameter is required when
                    adding the device to a fabric site
                    with the `BORDER_NODE` role.
                  - Updates to `borders_settings` are
                    allowed after the initial configuration.
                  - Border type can be Layer2 or Layer3.
                  - Border type can be Layer2 or Layer3,
                    identified based on the presence
                    of L2 Handoff or L3 Handoff with
                    IP or SDA transit.
                type: dict
                suboptions:
                  layer3_settings:
                    description: Configures a device
                      with a Layer3 border type.
                    type: list
                    elements: dict
                    suboptions:
                      local_autonomous_system_number:
                        description:
                          - Identifies the local autonomous
                            system in BGP routing.
                          - This parameter is required
                            when adding a device with
                            the `BORDER_NODE` role.
                          - The `local_autonomous_system_number`
                            cannot be updated once set.
                          - Acceptable range is from
                            1 to 4,294,967,295.
                          - Dot notation (1.0 to 65535.65535)
                            is also allowed. For example,
                            65534.65535.
                        type: str
                      is_default_exit:
                        description:
                          - Indicates whether this Border
                            Node serves as the default
                            gateway for traffic exiting
                            the virtual network.
                          - The `is_default_exit` cannot
                            be updated.
                        type: bool
                        default: true
                      import_external_routes:
                        description:
                          - Determines whether routes
                            from external networks are
                            imported into the fabric.
                          - Enhances security by limiting
                            route usage to internal
                            routes.
                          - The 'import_external_routes'
                            cannot be updated.
                        type: bool
                        default: true
                      border_priority:
                        description:
                          - Sets the preference level
                            for this Border Node when
                            multiple border nodes are
                            present.
                          - Higher-priority nodes are
                            favored for routing traffic
                            to external networks.
                          - Acceptable range is from
                            1 to 9. If not set, the
                            default value is 10.
                          - This parameter can be updated.
                        type: int
                        default: 10
                      prepend_autonomous_system_count:
                        description:
                          - Increases the AS path length
                            artificially when advertising
                            routes via BGP.
                          - It makes the route less
                            attractive to external peers.
                          - Acceptable range is from
                            1 to 10. If not set, the
                            default value is 0.
                          - This parameter can be updated.
                        type: int
                        default: 0
                  layer3_handoff_ip_transit:
                    description:
                      - Adds layer 3 handoffs with ip
                        transit in fabric devices.
                      - Configured when IP traffic is
                        routed from the SDA fabric to
                        external networks.
                      - If 'layer3_handoff_ip_transit'
                        is set, border type will be
                        considered as Layer3.
                    type: list
                    elements: dict
                    suboptions:
                      transit_network_name:
                        description:
                          - Network that connects multiple
                            SDA fabrics or networks.
                          - Required for all operations
                            in L3 Handoff with IP transit.
                          - It is not possible to update
                            `transit_network_name` after
                            initial configuration.
                        type: str
                      interface_name:
                        description:
                          - Refers to the specific network
                            interface in the border
                            device.
                          - This parameter is required
                            for all operations in L3
                            Handoff with IP transit.
                          - This parameter cannot be
                            updated after being set.
                        type: str
                      external_connectivity_ip_pool_name:
                        description:
                          - Denotes the IP address range
                            allocated for communication
                            between the SDA fabric and
                            external networks.
                          - This parameter is required
                            for adding the L3 Handoff
                            with IP transit.
                          - The IP pool must be reserved
                            in the fabric site.
                          - If `external_connectivity_ip_pool_name`
                            is specified, there is no
                            need to set the local and
                            remote addresses.
                          - Specifying `external_connectivity_ip_pool_name`
                            will automatically configure
                            the local and remote addresses.
                          - If both are set, `external_connectivity_ip_pool_name`
                            takes precedence.
                          - Updating IP addresses is
                            not permitted.
                        type: str
                      virtual_network_name:
                        description:
                          - Refers to the logical segmentation
                            of the network, grouping
                            devices into isolated virtual
                            networks.
                          - Either `virtual_network_name`
                            or `vlan_id` is required
                            for all operations in L3
                            Handoff with IP transit.
                        type: str
                      vlan_id:
                        description:
                          - Unique identifier assigned
                            to a Virtual Local Area
                            Network (VLAN).
                          - Should be unique across
                            the entire fabric site settings.
                          - The 'vlan_id' can range
                            from 1 to 4094, excluding
                            1, 1002-1005, 2046, and
                            4094.
                          - Either `virtual_network_name`
                            or `vlan_id` is required
                            for all operations in L3
                            Handoff with IP transit.
                          - This parameter cannot be
                            updated once set.
                        type: int
                      tcp_mss_adjustment:
                        description:
                          - Allows the modification
                            of the Maximum Segment Size
                            in TCP packets.
                          - The 'tcp_mss_adjustment'
                            can be set from 500 to 1440.
                          - This parameter can be updated
                            after being initially set.
                        type: int
                      local_ip_address:
                        description:
                          - IP address assigned to a
                            device's interface within
                            the fabric.
                          - The 'local_ip_address' is
                            for IPv4.
                          - Both 'local_ip_address'
                            and 'remote_ip_address'
                            must fall within the same
                            subnet.
                          - Either local and remote
                            addresses or `external_connectivity_ip_pool_name`
                            is required.
                          - If local and remote addresses
                            are provided with 'external_connectivity_ip_pool_name',
                            `external_connectivity_ip_pool_name`
                            takes precedence.
                        type: str
                      remote_ip_address:
                        description:
                          - IP address of a device located
                            outside the fabric network,
                            often used for BGP peering.
                          - The 'remote_ip_address'
                            is for IPv4.
                          - Both 'local_ip_address'
                            and 'remote_ip_address'
                            must fall within the same
                            subnet.
                          - Either local and remote
                            addresses or `external_connectivity_ip_pool_name`
                            is required.
                          - If local and remote addresses
                            are provided with 'external_connectivity_ip_pool_name',
                            `external_connectivity_ip_pool_name`
                            takes precedence.
                        type: str
                      local_ipv6_address:
                        description:
                          - IP address assigned to a
                            device's interface within
                            the fabric.
                          - The local_ipv6_address is
                            for IPv6.
                          - Both 'local_ipv6_address'
                            and 'remote_ipv6_address'
                            must fall within the same
                            subnet.
                          - If 'remote_ipv6_address'
                            is provided, then 'local_ipv6_address'
                            is required.
                          - If local and remote addresses
                            are provided with 'external_connectivity_ip_pool_name',
                            `external_connectivity_ip_pool_name`
                            takes precedence.
                        type: str
                      remote_ipv6_address:
                        description:
                          - IP address of a device located
                            outside the fabric network,
                            often used for BGP peering.
                          - The 'remote_ipv6_address'
                            is for IPv6.
                          - Both 'local_ipv6_address'
                            and 'remote_ipv6_address'
                            must fall within the same
                            subnet.
                          - If 'local_ipv6_address'
                            is provided, then 'remote_ipv6_address'
                            is required.
                          - If local and remote addresses
                            are provided with 'external_connectivity_ip_pool_name',
                            `external_connectivity_ip_pool_name`
                            takes precedence.
                        type: str
                  layer3_handoff_sda_transit:
                    description:
                      - Adds layer 3 handoffs with SDA
                        transit in fabric devices.
                      - Configured when routing traffic
                        is routed from the SDA fabric
                        to external networks.
                      - If 'layer3_handoff_sda_transit'
                        is set, border type will be
                        considered as Layer3.
                    type: dict
                    suboptions:
                      transit_network_name:
                        description:
                          - Network that connects multiple
                            SDA fabrics or networks.
                          - This parameter is required
                            for all operations in L3
                            Handoff with SDA transit.
                          - The transit_network_name
                            cannot be updated.
                        type: str
                      affinity_id_prime:
                        description:
                          - It supersedes the border
                            priority to determine border
                            node preference.
                          - The lower the relative value
                            of 'affinity_id_prime',
                            the higher the preference.
                          - Resources with the same
                            affinity ID are treated
                            similarly and affinity_id_decider
                            decides the priority.
                          - The 'affinity_id_prime'
                            ranges from 0 to 2147483647.
                          - The 'affinity_id_prime'
                            can be updated.
                        type: int
                      affinity_id_decider:
                        description:
                          - If the 'affinity_id_prime'
                            value is the same, the 'affinity_id_decider'
                            value is used as a tiebreaker.
                          - The lower the relative value
                            of 'affinity_id_decider',
                            the higher the preference.
                          - The 'affinity_id_decider'
                            ranges from 0 to 2147483647.
                          - The 'affinity_id_decider'
                            can be updated.
                        type: int
                      connected_to_internet:
                        description:
                          - Set this true to allow associated
                            site to provide internet
                            access to other sites through
                            SDA.
                          - Default value is false.
                          - This parameter can be updated.
                        type: bool
                        default: false
                      is_multicast_over_transit_enabled:
                        description:
                          - Set this true to configure
                            native multicast over multiple
                            sites that are connected
                            to an SDA transit.
                          - Default value is false.
                          - This parameter can be updated.
                        type: bool
                        default: false
                  layer2_handoff:
                    description:
<<<<<<< HEAD
                      - Adds layer 2 handoffs in fabric devices.
                      - This parameter cannot be updated.
                      - Configured while transferring a device's data traffic at Layer
=======
                      - Adds layer 2 handoffs in fabric
                        devices.
                      - This parameter cannots be updated.
                      - Configured while transferring
                        a device's data traffic at Layer
>>>>>>> 47466887
                        2 (Data Link layer).
                      - If 'layer2_handoff' is set,
                        the border type will be considered
                        as Layer2.
                    type: list
                    elements: dict
                    suboptions:
                      interface_name:
                        description:
                          - Refers to the specific network
                            interface in the border
                            device.
                          - This parameter is required
                            for all operations in L2
                            Handoff.
                          - The 'interface_name' cannot
                            be updated.
                        type: str
                      internal_vlan_id:
                        description:
                          - Represents the VLAN identifier
                            used within the fabric for
                            traffic segmentation among
                            devices.
                          - Should be unique across
                            the entire fabric site settings.
                          - This parameter is required
                            for all operations in layer2_handoff.
                          - The 'internal_vlan_id' can
                            range from 1 to 4094, excluding
                            1, 1002-1005, 2046, and
                            4094.
                        type: int
                      external_vlan_id:
                        description:
                          - Represents to the VLAN identifier
                            used for traffic that exits
                            the fabric to external networks.
                          - Should be unique across
                            the entire fabric site settings.
                          - This parameter is required
                            for all operations in 'layer2_handoff'.
                          - The 'external_vlan_id' can
                            range from 1 to 4094, excluding
                            1, 1002-1005, 2046, and
                            4094.
                        type: int
requirements:
  - dnacentersdk >= 2.9.2
  - python >= 3.9
notes:
<<<<<<< HEAD
  - Wireless controller settings configured via this module require specific device roles and image states on the switch.
  - A reboot is required to remove wireless configurations from the device after disabling wireless controller capabilities.
  - Ensure the wireless image is installed and committed on the switch with wired roles enabled prior to configuration.
  - Supported role combinations for enabling wireless controller mode are -
    - Border + Control Plane + Edge + Wireless Controller (B+CP+E+WC)
    - Border + Control Plane + Wireless Controller (B+CP+WC)
    - Edge + Wireless Controller (E+WC)
  - The 9800-SW image is required to enable wireless controller capabilities on the switch.
    Before using the Embedded Wireless LAN Controller settings, ensure the image has been distributed and activated, and the
    device has been resynced.
    The SWIM Workflow Manager module can be used to perform the image distribution and activation.
  - A maximum of two devices can have Embedded Wireless Controller Capabilities in the fabric.
  - SDK Method used are site_design.SiteDesign.get_sites, network_settings.NetworkSettings.get_reserve_ip_subpool,
    devices.Devices.get_device_list, sda.Sda.get_transit_networks, sda.Sda.get_layer3_virtual_networks,
    sda.Sda.get_fabric_sites, sda.Sda.get_fabric_zones, sda.Sda.get_provisioned_devices,
    sda.Sda.get_fabric_devices_layer2_handoffs, sda.Sda.get_fabric_devices_layer3_handoffs_with_sda_transit,
    sda.Sda.get_fabric_devices_layer3_handoffs_with_ip_transit, sda.Sda.get_fabric_devices,
    sda.Sda.add_fabric_devices, sda.Sda.add_control_plane_device, sda.Sda.add_fabric_devices_layer2_handoffs,
    sda.Sda.add_fabric_devices_layer3_handoffs_with_sda_transit, sda.Sda.add_fabric_devices_layer3_handoffs_with_ip_transit,
    sda.Sda.update_fabric_devices, sda.Sda.update_fabric_devices_layer3_handoffs_with_sda_transit,
    sda.Sda.update_fabric_devices_layer3_handoffs_with_ip_transit, sda.Sda.delete_fabric_device_layer2_handoff_by_id,
    sda.Sda.delete_fabric_device_by_id, sda.Sda.delete_fabric_device_layer3_handoffs_with_sda_transit,
    sda.Sda.delete_fabric_device_layer3_handoff_with_ip_transit_by_id, task.Task.get_tasks_by_id,
    task.Task.get_task_details_by_id,
    fabric_wireless.FabricWireless.get_sda_wireless_details_from_switches_v1
    wireless.Wireless.get_primary_managed_ap_locations_for_specific_wireless_controller_v1
    wireless.Wireless.get_secondary_managed_ap_locations_for_specific_wireless_controller_v1
    site_design.SiteDesign.get_sites
    wireless.Wireless.assign_managed_ap_locations_for_w_l_c_v1
    fabric_wireless.Wireless.reload_switch_for_wireless_controller_cleanup_v1
    fabric_wireless.Wireless.switch_wireless_setting_and_rolling_ap_upgrade_management_v1

  - Paths used are get /dna/intent/api/v1/sites get /dna/intent/api/v1/reserve-ip-subpool
    get /dna/intent/api/v1/network-device get /dna/intent/api/v1/sda/transitNetworks
    get /dna/intent/api/v1/sda/layer3VirtualNetworks get /dna/intent/api/v1/sda/fabricSites
    get /dna/intent/api/v1/sda/fabricZones get /dna/intent/api/v1/sda/provisionDevices
    get /dna/intent/api/v1/sda/fabricDevices/layer2Handoffs get /dna/intent/api/v1/sda/fabricDevices/layer3Handoffs/sdaTransits
    get /dna/intent/api/v1/sda/fabricDevices/layer3Handoffs/ipTransits get /dna/intent/api/v1/sda/fabricDevices
    post /dna/intent/api/v1/sda/fabricDevices post /dna/intent/api/v1/business/sda/control-plane-device
    post /dna/intent/api/v1/sda/fabricDevices/layer2Handoffs post /dna/intent/api/v1/sda/fabricDevices/layer3Handoffs/sdaTransits
    post /dna/intent/api/v1/sda/fabricDevices/layer3Handoffs/ipTransits put /dna/intent/api/v1/sda/fabricDevices
    put /dna/intent/api/v1/sda/fabricDevices/layer3Handoffs/sdaTransits put /dna/intent/api/v1/sda/fabricDevices/layer3Handoffs/ipTransits
    delete /dna/intent/api/v1/sda/fabricDevices/${id} delete /dna/intent/api/v1/sda/fabricDevices/layer2Handoffs/${id}
    delete /dna/intent/api/v1/sda/fabricDevices/layer3Handoffs/sdaTransits delete
    /dna/intent/api/v1/sda/fabricDevices/layer3Handoffs/ipTransits/${id} get /dna/intent/api/v1/tasks/${id}
    get /dna/intent/api/v1/tasks/${id}/detail
    get /dna/intent/api/v1/sda/fabrics/${fabricId}/switchWirelessSetting
    get /dna/intent/api/v1/wirelessControllers/${networkDeviceId}/primaryManagedApLocations
    get /dna/intent/api/v1/wirelessControllers/${networkDeviceId}/secondaryManagedApLocations
    get /dna/intent/api/v1/sites
    post /dna/intent/api/v1/wirelessControllers/${deviceId}/assignManagedApLocations
    post /dna/intent/api/v1/sda/fabrics/${fabricId}/switchWirelessSetting/reload
    put /dna/intent/api/v1/sda/fabrics/${fabricId}/switchWirelessSetting

=======
  - SDK Method used are
    site_design.SiteDesign.get_sites,
    network_settings.NetworkSettings.get_reserve_ip_subpool,
    devices.Devices.get_device_list,
    sda.Sda.get_transit_networks,
    sda.Sda.get_layer3_virtual_networks,
    sda.Sda.get_fabric_sites,
    sda.Sda.get_fabric_zones,
    sda.Sda.get_provisioned_devices,
    sda.Sda.get_fabric_devices_layer2_handoffs,
    sda.Sda.get_fabric_devices_layer3_handoffs_with_sda_transit,
    sda.Sda.get_fabric_devices_layer3_handoffs_with_ip_transit,
    sda.Sda.get_fabric_devices,
    sda.Sda.add_fabric_devices,
    sda.Sda.add_control_plane_device,
    sda.Sda.add_fabric_devices_layer2_handoffs,
    sda.Sda.add_fabric_devices_layer3_handoffs_with_sda_transit,
    sda.Sda.add_fabric_devices_layer3_handoffs_with_ip_transit,
    sda.Sda.update_fabric_devices,
    sda.Sda.update_fabric_devices_layer3_handoffs_with_sda_transit,
    sda.Sda.update_fabric_devices_layer3_handoffs_with_ip_transit,
    sda.Sda.delete_fabric_device_layer2_handoff_by_id,
    sda.Sda.delete_fabric_device_by_id,
    sda.Sda.delete_fabric_device_layer3_handoffs_with_sda_transit,
    sda.Sda.delete_fabric_device_layer3_handoff_with_ip_transit_by_id,
    task.Task.get_tasks_by_id,
    task.Task.get_task_details_by_id,
  - Paths used are
    get /dna/intent/api/v1/sites get
    /dna/intent/api/v1/reserve-ip-subpool get /dna/intent/api/v1/network-device
    get /dna/intent/api/v1/sda/transitNetworks get /dna/intent/api/v1/sda/layer3VirtualNetworks
    get /dna/intent/api/v1/sda/fabricSites get /dna/intent/api/v1/sda/fabricZones
    get /dna/intent/api/v1/sda/provisionDevices get
    /dna/intent/api/v1/sda/fabricDevices/layer2Handoffs
    get /dna/intent/api/v1/sda/fabricDevices/layer3Handoffs/sdaTransits
    get /dna/intent/api/v1/sda/fabricDevices/layer3Handoffs/ipTransits
    get /dna/intent/api/v1/sda/fabricDevices post /dna/intent/api/v1/sda/fabricDevices
    post /dna/intent/api/v1/business/sda/control-plane-device
    post /dna/intent/api/v1/sda/fabricDevices/layer2Handoffs
    post /dna/intent/api/v1/sda/fabricDevices/layer3Handoffs/sdaTransits
    post /dna/intent/api/v1/sda/fabricDevices/layer3Handoffs/ipTransits
    put /dna/intent/api/v1/sda/fabricDevices put /dna/intent/api/v1/sda/fabricDevices/layer3Handoffs/sdaTransits
    put /dna/intent/api/v1/sda/fabricDevices/layer3Handoffs/ipTransits
    delete /dna/intent/api/v1/sda/fabricDevices/${id}
    delete /dna/intent/api/v1/sda/fabricDevices/layer2Handoffs/${id}
    delete /dna/intent/api/v1/sda/fabricDevices/layer3Handoffs/sdaTransits
    delete /dna/intent/api/v1/sda/fabricDevices/layer3Handoffs/ipTransits/${id}
    get /dna/intent/api/v1/tasks/${id} get /dna/intent/api/v1/tasks/${id}/detail
>>>>>>> 47466887
"""
EXAMPLES = r"""
---
- name: Create SDA fabric device with device role as
    CONTROL_PLANE_NODE
  cisco.dnac.sda_fabric_devices_workflow_manager:
    dnac_host: "{{dnac_host}}"
    dnac_username: "{{dnac_username}}"
    dnac_password: "{{dnac_password}}"
    dnac_verify: "{{dnac_verify}}"
    dnac_port: "{{dnac_port}}"
    dnac_version: "{{dnac_version}}"
    dnac_debug: "{{dnac_debug}}"
    dnac_log: true
    dnac_log_level: "{{ dnac_log_level }}"
    state: merged
    config_verify: true
    config:
      - fabric_devices:
          fabric_name: Global/USA/SAN-JOSE
          device_config:
            - device_ip: 10.0.0.1
              device_roles: [CONTROL_PLANE_NODE]
- name: Create SDA fabric device with device role as
    CONTROL_PLANE_NODE, EDGE_NODE
  cisco.dnac.sda_fabric_devices_workflow_manager:
    dnac_host: "{{dnac_host}}"
    dnac_username: "{{dnac_username}}"
    dnac_password: "{{dnac_password}}"
    dnac_verify: "{{dnac_verify}}"
    dnac_port: "{{dnac_port}}"
    dnac_version: "{{dnac_version}}"
    dnac_debug: "{{dnac_debug}}"
    dnac_log: true
    dnac_log_level: "{{ dnac_log_level }}"
    state: merged
    config_verify: true
    config:
      - fabric_devices:
          fabric_name: Global/USA/SAN-JOSE
          device_config:
            - device_ip: 10.0.0.1
              device_roles: [CONTROL_PLANE_NODE, EDGE_NODE]
<<<<<<< HEAD

- name: Create SDA fabric device with device role as CONTROL_PLANE_NODE, EDGE_NODE, BORDER_NODE, WIRELESS_CONTROLLER_NODE
  cisco.dnac.sda_fabric_devices_workflow_manager:
    dnac_host: "{{dnac_host}}"
    dnac_username: "{{dnac_username}}"
    dnac_password: "{{dnac_password}}"
    dnac_verify: "{{dnac_verify}}"
    dnac_port: "{{dnac_port}}"
    dnac_version: "{{dnac_version}}"
    dnac_debug: "{{dnac_debug}}"
    dnac_log: true
    dnac_log_level: "{{ dnac_log_level }}"
    state: merged
    config_verify: true
    config:
      - fabric_devices:
          fabric_name: Global/USA/SAN-JOSE
          device_config:
            - device_ip: 10.0.0.1
              device_roles: [CONTROL_PLANE_NODE, EDGE_NODE, BORDER_NODE, WIRELESS_CONTROLLER_NODE]
              borders_settings:
                layer3_settings:
                  local_autonomous_system_number: 1234
                  is_default_exit: true
                  import_external_routes: true
                  border_priority: 1
                  prepend_autonomous_system_count: 1
              wireless_controller_settings:
                enable: true
                manage_scope:
                  primary_scope:
                    - Global/USA/SAN-FRANCISCO/BLD_SF
                  secondary_scope:
                    - Global/USA/SAN-FRANCISCO/BLD_SF1
                rolling_ap_upgrade:
                  enable: true
                  ap_reboot_percentage: 25

- name: Update SDA fabric device with device role containing WIRELESSS_CONTROLLER_NODE to disable AP rolling upgrade.
  cisco.dnac.sda_fabric_devices_workflow_manager:
    dnac_host: "{{dnac_host}}"
    dnac_username: "{{dnac_username}}"
    dnac_password: "{{dnac_password}}"
    dnac_verify: "{{dnac_verify}}"
    dnac_port: "{{dnac_port}}"
    dnac_version: "{{dnac_version}}"
    dnac_debug: "{{dnac_debug}}"
    dnac_log: true
    dnac_log_level: "{{ dnac_log_level }}"
    state: merged
    config_verify: true
    config:
      - fabric_devices:
          fabric_name: Global/USA/SAN-JOSE
          device_config:
            - device_ip: 10.0.0.1
              wireless_controller_settings:
                rolling_ap_upgrade:
                  enable: false

- name: Update SDA fabric device with device role containing WIRELESSS_CONTROLLER_NODE to disable wireless capabilities with reload.
  cisco.dnac.sda_fabric_devices_workflow_manager:
    dnac_host: "{{dnac_host}}"
    dnac_username: "{{dnac_username}}"
    dnac_password: "{{dnac_password}}"
    dnac_verify: "{{dnac_verify}}"
    dnac_port: "{{dnac_port}}"
    dnac_version: "{{dnac_version}}"
    dnac_debug: "{{dnac_debug}}"
    dnac_log: true
    dnac_log_level: "{{ dnac_log_level }}"
    state: merged
    config_verify: true
    config:
      - fabric_devices:
          fabric_name: Global/USA/SAN-JOSE
          device_config:
            - device_ip: 10.0.0.1
              wireless_controller_settings:
                enable: false
                reload: true


- name: Create SDA fabric device with device role as CONTROL_PLANE_NODE, EDGE_NODE,
    BORDER_NODE
=======
- name: Create SDA fabric device with device role as
    CONTROL_PLANE_NODE, EDGE_NODE, BORDER_NODE
>>>>>>> 47466887
  cisco.dnac.sda_fabric_devices_workflow_manager:
    dnac_host: "{{dnac_host}}"
    dnac_username: "{{dnac_username}}"
    dnac_password: "{{dnac_password}}"
    dnac_verify: "{{dnac_verify}}"
    dnac_port: "{{dnac_port}}"
    dnac_version: "{{dnac_version}}"
    dnac_debug: "{{dnac_debug}}"
    dnac_log: true
    dnac_log_level: "{{ dnac_log_level }}"
    state: merged
    config_verify: true
    config:
      - fabric_devices:
          fabric_name: Global/USA/SAN-JOSE
          device_config:
            - device_ip: 10.0.0.1
              device_roles: [CONTROL_PLANE_NODE, EDGE_NODE, BORDER_NODE]
              borders_settings:
                layer3_settings:
                  local_autonomous_system_number: 1234
                  is_default_exit: true
                  import_external_routes: true
                  border_priority: 1
                  prepend_autonomous_system_count: 1
- name: Update the SDA fabric device with the device
    roles with BORDER_NODE and add L2 Handoff
  cisco.dnac.sda_fabric_devices_workflow_manager:
    dnac_host: "{{dnac_host}}"
    dnac_username: "{{dnac_username}}"
    dnac_password: "{{dnac_password}}"
    dnac_verify: "{{dnac_verify}}"
    dnac_port: "{{dnac_port}}"
    dnac_version: "{{dnac_version}}"
    dnac_debug: "{{dnac_debug}}"
    dnac_log: true
    dnac_log_level: "{{ dnac_log_level }}"
    state: merged
    config_verify: true
    config:
      - fabric_devices:
          fabric_name: Global/USA/SAN-JOSE
          device_config:
            - device_ip: 10.0.0.1
              device_roles: [CONTROL_PLANE_NODE, BORDER_NODE]
              borders_settings:
                layer3_settings:
                  local_autonomous_system_number: 1234
                  is_default_exit: true
                  import_external_routes: true
                  border_priority: 2
                  prepend_autonomous_system_count: 2
                layer2_handoff:
                  - interface_name: FortyGigabitEthernet1/1/1
                    internal_vlan_id: 550
                    external_vlan_id: 551
- name: Add the L3 Handoff with SDA Transit to the SDA
    fabric device
  cisco.dnac.sda_fabric_devices_workflow_manager:
    dnac_host: "{{dnac_host}}"
    dnac_username: "{{dnac_username}}"
    dnac_password: "{{dnac_password}}"
    dnac_verify: "{{dnac_verify}}"
    dnac_port: "{{dnac_port}}"
    dnac_version: "{{dnac_version}}"
    dnac_debug: "{{dnac_debug}}"
    dnac_log: true
    dnac_log_level: "{{ dnac_log_level }}"
    state: merged
    config_verify: true
    config:
      - fabric_devices:
          fabric_name: Global/USA/SAN-JOSE
          device_config:
            - device_ip: 10.0.0.1
              device_roles: [CONTROL_PLANE_NODE, BORDER_NODE]
              borders_settings:
                layer3_handoff_sda_transit:
                  transit_network_name: SDA_PUB_SUB_TRANSIT
                  affinity_id_prime: 1
                  affinity_id_decider: 1
                  connected_to_internet: true
                  is_multicast_over_transit_enabled: false
- name: Add L3 Handoff with IP Transit to the SDA fabric
    device with external_connectivity_ip_pool_name
  cisco.dnac.sda_fabric_devices_workflow_manager:
    dnac_host: "{{dnac_host}}"
    dnac_username: "{{dnac_username}}"
    dnac_password: "{{dnac_password}}"
    dnac_verify: "{{dnac_verify}}"
    dnac_port: "{{dnac_port}}"
    dnac_version: "{{dnac_version}}"
    dnac_debug: "{{dnac_debug}}"
    dnac_log: true
    dnac_log_level: "{{ dnac_log_level }}"
    state: merged
    config_verify: true
    config:
      - fabric_devices:
          fabric_name: Global/USA/SAN-JOSE
          device_config:
            - device_ip: 10.0.0.1
              device_roles: [CONTROL_PLANE_NODE, BORDER_NODE]
              borders_settings:
                layer3_handoff_ip_transit:
                  - transit_network_name: IP_TRANSIT_1
                    interface_name: FortyGigabitEthernet1/1/1
                    external_connectivity_ip_pool_name: Reserved_sda_test_1
                    virtual_network_name: L3VN1
                    vlan_id: 440
                    tcp_mss_adjustment: 501
- name: Add L3 Handoff with IP Transit to the SDA fabric
    device with local and remote network
  cisco.dnac.sda_fabric_devices_workflow_manager:
    dnac_host: "{{dnac_host}}"
    dnac_username: "{{dnac_username}}"
    dnac_password: "{{dnac_password}}"
    dnac_verify: "{{dnac_verify}}"
    dnac_port: "{{dnac_port}}"
    dnac_version: "{{dnac_version}}"
    dnac_debug: "{{dnac_debug}}"
    dnac_log: true
    dnac_log_level: "{{ dnac_log_level }}"
    state: merged
    config_verify: true
    config:
      - fabric_devices:
          fabric_name: Global/USA/SAN-JOSE
          device_config:
            - device_ip: 10.0.0.1
              device_roles: [CONTROL_PLANE_NODE, BORDER_NODE]
              borders_settings:
                layer3_handoff_ip_transit:
                  - transit_network_name: IP_TRANSIT_1
                    interface_name: FortyGigabitEthernet1/1/1
                    virtual_network_name: L3VN1
                    vlan_id: 440
                    tcp_mss_adjustment: 510
                    local_ip_address: 10.0.0.1/24
                    remote_ip_address: 10.0.0.2/24
                    local_ipv6_address: 2009:db8::1/64
                    remote_ipv6_address: 2009:db8::2/64
- name: Update the border settings of the SDA Devices
  cisco.dnac.sda_fabric_devices_workflow_manager:
    dnac_host: "{{dnac_host}}"
    dnac_username: "{{dnac_username}}"
    dnac_password: "{{dnac_password}}"
    dnac_verify: "{{dnac_verify}}"
    dnac_port: "{{dnac_port}}"
    dnac_version: "{{dnac_version}}"
    dnac_debug: "{{dnac_debug}}"
    dnac_log: true
    dnac_log_level: "{{ dnac_log_level }}"
    state: merged
    config_verify: true
    config:
      - fabric_devices:
          fabric_name: Global/USA/SAN-JOSE
          device_config:
            - device_ip: 10.0.0.1
              device_roles: [CONTROL_PLANE_NODE, BORDER_NODE]
              borders_settings:
                layer3_settings:
                  local_autonomous_system_number: 1234
                  is_default_exit: false
                  import_external_routes: false
                  border_priority: 1
                  prepend_autonomous_system_count: 3
- name: Update the L3 Handoffs with SDA Transit and
    IP Transit.
  cisco.dnac.sda_fabric_devices_workflow_manager:
    dnac_host: "{{dnac_host}}"
    dnac_username: "{{dnac_username}}"
    dnac_password: "{{dnac_password}}"
    dnac_verify: "{{dnac_verify}}"
    dnac_port: "{{dnac_port}}"
    dnac_version: "{{dnac_version}}"
    dnac_debug: "{{dnac_debug}}"
    dnac_log: true
    dnac_log_level: "{{ dnac_log_level }}"
    state: merged
    config_verify: true
    config:
      - fabric_devices:
          fabric_name: Global/USA/SAN-JOSE
          device_config:
            - device_ip: 10.0.0.1
              device_roles: [CONTROL_PLANE_NODE, BORDER_NODE]
              borders_settings:
                layer3_handoff_sda_transit:
                  transit_network_name: SDA_PUB_SUB_TRANSIT
                  affinity_id_prime: 2
                  affinity_id_decider: 2
                  connected_to_internet: false
                  is_multicast_over_transit_enabled: true
                layer3_handoff_ip_transit:
                  - transit_network_name: IP_TRANSIT_1
                    interface_name: FortyGigabitEthernet1/1/1
                    virtual_network_name: L3VN1
                    vlan_id: 440
                    tcp_mss_adjustment: 511
                    local_ip_address: 10.0.0.1/24
                    remote_ip_address: 10.0.0.2/24
                    local_ipv6_address: 2009:db8::1/64
                    remote_ipv6_address: 2009:db8::2/64
- name: Delete the L2 Handoff
  cisco.dnac.sda_fabric_devices_workflow_manager:
    dnac_host: "{{dnac_host}}"
    dnac_username: "{{dnac_username}}"
    dnac_password: "{{dnac_password}}"
    dnac_verify: "{{dnac_verify}}"
    dnac_port: "{{dnac_port}}"
    dnac_version: "{{dnac_version}}"
    dnac_debug: "{{dnac_debug}}"
    dnac_log: true
    dnac_log_level: "{{ dnac_log_level }}"
    state: deleted
    config_verify: true
    config:
      - fabric_devices:
          fabric_name: Global/USA/SAN-JOSE
          device_config:
            - device_ip: 10.0.0.1
              borders_settings:
                layer2_handoff:
                  - interface_name: FortyGigabitEthernet1/1/1
                    internal_vlan_id: 550
- name: Delete the L3 Handoff with SDA Transit
  cisco.dnac.sda_fabric_devices_workflow_manager:
    dnac_host: "{{dnac_host}}"
    dnac_username: "{{dnac_username}}"
    dnac_password: "{{dnac_password}}"
    dnac_verify: "{{dnac_verify}}"
    dnac_port: "{{dnac_port}}"
    dnac_version: "{{dnac_version}}"
    dnac_debug: "{{dnac_debug}}"
    dnac_log: true
    dnac_log_level: "{{ dnac_log_level }}"
    state: deleted
    config_verify: true
    config:
      - fabric_devices:
          fabric_name: Global/USA/SAN-JOSE
          device_config:
            - device_ip: 10.0.0.1
              borders_settings:
                layer3_handoff_sda_transit:
                  transit_network_name: SDA_PUB_SUB_TRANSIT
- name: Delete the L3 Handoff with IP Transit
  cisco.dnac.sda_fabric_devices_workflow_manager:
    dnac_host: "{{dnac_host}}"
    dnac_username: "{{dnac_username}}"
    dnac_password: "{{dnac_password}}"
    dnac_verify: "{{dnac_verify}}"
    dnac_port: "{{dnac_port}}"
    dnac_version: "{{dnac_version}}"
    dnac_debug: "{{dnac_debug}}"
    dnac_log: true
    dnac_log_level: "{{ dnac_log_level }}"
    state: deleted
    config_verify: true
    config:
      - fabric_devices:
          fabric_name: Global/USA/SAN-JOSE
          device_config:
            - device_ip: 10.0.0.1
              borders_settings:
                layer3_handoff_ip_transit:
                  - transit_network_name: IP_TRANSIT_1
                    interface_name: FortyGigabitEthernet1/1/1
                    virtual_network_name: L3VN1
- name: Delete the device
  cisco.dnac.sda_fabric_devices_workflow_manager:
    dnac_host: "{{dnac_host}}"
    dnac_username: "{{dnac_username}}"
    dnac_password: "{{dnac_password}}"
    dnac_verify: "{{dnac_verify}}"
    dnac_port: "{{dnac_port}}"
    dnac_version: "{{dnac_version}}"
    dnac_debug: "{{dnac_debug}}"
    dnac_log: true
    dnac_log_level: "{{ dnac_log_level }}"
    state: deleted
    config_verify: true
    config:
      - fabric_devices:
          fabric_name: Global/USA/SAN-JOSE
          device_config:
            - device_ip: 10.0.0.1
"""
RETURN = r"""
# Case_1: Successful addition of SDA fabric devices
response_1:
  description: A dictionary or list with the response returned by the Cisco Catalyst Center Python SDK
  returned: always
  type: dict
  sample: >
    {
      "response": {
        "taskId": "str",
        "url": "str"
      },
      "version": "str"
    }
# Case_2: Successful update of SDA fabric devices
response_2:
  description: A dictionary or list with the response returned by the Cisco Catalyst Center Python SDK
  returned: always
  type: dict
  sample: >
    {
      "response": {
        "taskId": "str",
        "url": "str"
      },
      "version": "str"
    }
# Case_3: Successful deletion of SDA fabric devices
response_3:
  description: A dictionary or list with the response returned by the Cisco Catalyst Center Python SDK
  returned: always
  type: dict
  sample: >
    {
      "response": {
        "taskId": "str",
        "url": "str"
      },
      "version": "str"
    }
# Case_4: Successful creation L2 Handoff in fabric device
response_4:
  description: A dictionary or list with the response returned by the Cisco Catalyst Center Python SDK
  returned: always
  type: dict
  sample: >
    {
      "response": {
        "taskId": "str",
        "url": "str"
      },
      "version": "str"
    }
# Case_5: Successful deletion L2 Handoff in fabric device
response_5:
  description: A dictionary or list with the response returned by the Cisco Catalyst Center Python SDK
  returned: always
  type: dict
  sample: >
    {
      "response": {
        "taskId": "str",
        "url": "str"
      },
      "version": "str"
    }
# Case_6: Successful creation L3 Handoff with SDA transit in fabric device
response_6:
  description: A dictionary or list with the response returned by the Cisco Catalyst Center Python SDK
  returned: always
  type: dict
  sample: >
    {
      "response": {
        "taskId": "str",
        "url": "str"
      },
      "version": "str"
    }
# Case_7: Successful update L3 Handoff with SDA transit in fabric device
response_7:
  description: A dictionary or list with the response returned by the Cisco Catalyst Center Python SDK
  returned: always
  type: dict
  sample: >
    {
      "response": {
        "taskId": "str",
        "url": "str"
      },
      "version": "str"
    }
# Case_8: Successful update L3 Handoff with SDA transit in fabric device
response_8:
  description: A dictionary or list with the response returned by the Cisco Catalyst Center Python SDK
  returned: always
  type: dict
  sample: >
    {
      "response": {
        "taskId": "str",
        "url": "str"
      },
      "version": "str"
    }
# Case_9: Successful deletion L3 Handoff with SDA transit in fabric device
response_9:
  description: A dictionary or list with the response returned by the Cisco Catalyst Center Python SDK
  returned: always
  type: dict
  sample: >
    {
      "response": {
        "taskId": "str",
        "url": "str"
      },
      "version": "str"
    }
# Case_10: Successful creation L3 Handoff with IP transit in fabric device
response_10:
  description: A dictionary or list with the response returned by the Cisco Catalyst Center Python SDK
  returned: always
  type: dict
  sample: >
    {
      "response": {
        "taskId": "str",
        "url": "str"
      },
      "version": "str"
    }
# Case_11: Successful update L3 Handoff with IP transit in fabric device
response_11:
  description: A dictionary or list with the response returned by the Cisco Catalyst Center Python SDK
  returned: always
  type: dict
  sample: >
    {
      "response": {
        "taskId": "str",
        "url": "str"
      },
      "version": "str"
    }
# Case_12: Successful deletion L3 Handoff with IP transit in fabric device
response_12:
  description: A dictionary or list with the response returned by the Cisco Catalyst Center Python SDK
  returned: always
  type: dict
  sample: >
    {
      "response": {
        "taskId": "str",
        "url": "str"
      },
      "version": "str"
    }
# Case_13: Successful addition of Control Node to the fabric.
response_13:
  description: A dictionary or list with the response returned by the Cisco Catalyst Center Python SDK
  returned: always
  type: dict
  sample: >
    {
      "response": {
        "endTime": "int",
        "lastUpdate": "int",
        "status": "str",
        "startTime": "int",
        "version": "int",
        "resultLocation": "str",
        "id": "str"
      },
      "version": "str"
    }
"""

import time
import json
import copy
from ansible.module_utils.basic import AnsibleModule
from ansible_collections.cisco.dnac.plugins.module_utils.dnac import (
    DnacBase,
    validate_list_of_dicts,
    get_dict_result,
)


class FabricDevices(DnacBase):
    """Class containing member attributes for sda_fabric_devices_workflow_manager module"""

    def __init__(self, module):
        super().__init__(module)
        self.supported_states = ["merged", "deleted"]
        self.response = []
        self.fabric_devices_obj_params = self.get_obj_params("fabricDevices")
        self.fabric_l3_handoff_sda_obj_params = self.get_obj_params(
            "fabricSdaL3Handoff"
        )
        self.fabric_l3_handoff_ip_obj_params = self.get_obj_params("fabricIpL3Handoff")
        self.max_timeout = self.params.get("dnac_api_task_timeout")

    def validate_input(self):
        """
        Checks if the configuration parameters provided in the playbook
        meet the expected structure and data types,
        as defined in the 'temp_spec' dictionary.

        Parameters:
            self (object): The current object details.
        Returns:
            self (object): The current object with updated desired Fabric Devices information.
        Example:
            If the validation succeeds, 'self.status' will be 'success' and
            'self.validated_config' will contain the validated configuration.
            If it fails, 'self.status' will be 'failed', and
            'self.msg' will describe the validation issues.
        """

        if not self.config:
            self.msg = "config not available in playbook for validation."
            self.status = "success"
            return self

        # temp_spec is the specification for the expected structure of configuration parameters
        temp_spec = {
            "fabric_devices": {
                "type": "dict",
                "fabric_name": {"type": "str"},
                "device_config": {
                    "type": "list",
                    "elements": "dict",
                    "device_ip": {"type": "str"},
                    "device_roles": {
                        "type": "list",
                        "elements": "str",
                    },
                    "wireless_controller_settings": {
                        "type": "dict",
                        "enable": {"type": "bool"},
                        "reload": {"type": "bool", "default": False},
                        "manage_scope": {
                            "primary_scope": {
                                "type": "list",
                                "elements": "str",
                            },
                            "secondary_scope": {
                                "type": "list",
                                "elements": "str",
                            }
                        },
                        "rolling_ap_upgrade": {
                            "type": "dict",
                            "enable" : {
                                "type": "bool",
                                "default": False
                            },
                            "ap_reboot_percentage": {
                                "type": "int",
                                "choice": ["5", "15", "25"]
                            }
                        }
                    },
                    "borders_settings": {
                        "type": "list",
                        "elements": "dict",
                        "layer3_settings": {
                            "type": "dict",
                            "local_autonomous_system_number": {"type": "str"},
                            "is_default_exit": {"type": "bool"},
                            "import_external_routes": {"type": "bool"},
                            "border_priority": {"type": "int"},
                            "prepend_autonomous_system_count": {"type": "int"},
                        },
                        "layer3_handoff_ip_transit": {
                            "type": "list",
                            "elements": "dict",
                            "transit_network_name": {"type": "str"},
                            "interface_name": {"type": "str"},
                            "external_connectivity_ip_pool_name": {"type": "str"},
                            "virtual_network_name": {"type": "str"},
                            "vlan_id": {"type": "int"},
                            "tcp_mss_adjustment": {"type": "int"},
                            "local_ip_address": {"type": "str"},
                            "remote_ip_address": {"type": "str"},
                            "local_ipv6_address": {"type": "str"},
                            "remote_ipv6_address": {"type": "str"},
                        },
                        "layer3_handoff_sda_transit": {
                            "type": "list",
                            "elements": "dict",
                            "transit_network_name": {"type": "str"},
                            "affinity_id_prime": {"type": "int"},
                            "affinity_id_decider": {"type": "int"},
                            "connected_to_internet": {"type": "bool"},
                            "is_multicast_over_transit_enabled": {"type": "bool"},
                        },
                        "layer2_handoff": {
                            "type": "list",
                            "elements": "dict",
                            "interface_name": {"type": "str"},
                            "internal_vlan_id": {"type": "int"},
                            "external_vlan_id": {"type": "int"},
                        },
                    },
                },
            }
        }

        # Validate playbook params against the specification (temp_spec)
        valid_temp, invalid_params = validate_list_of_dicts(self.config, temp_spec)
        if invalid_params:
            self.msg = "Invalid parameters in playbook: {invalid_params}".format(
                invalid_params="\n".join(invalid_params)
            )
            self.status = "failed"
            return self

        self.validated_config = valid_temp
        self.log(
            "Successfully validated playbook config params: {valid_temp}".format(
                valid_temp=valid_temp
            ),
            "INFO",
        )
        self.msg = "Successfully validated input from the playbook."
        self.status = "success"
        return self

    def get_obj_params(self, get_object):
        """
        Get the required comparison obj_params value

        Parameters:
            get_object (str): identifier for the required obj_params
        Returns:
            obj_params (list): obj_params value for comparison.
        Description:
            This function gets the object for the requires_update function.
            The obj_params will have the pattern to be compared.
        """

        try:
            if get_object == "fabricDevices":
                obj_params = [
                    ("borderTypes", "borderTypes"),
                    ("borderDeviceSettings", "borderDeviceSettings"),
                ]
            elif get_object == "fabricSdaL3Handoff":
                obj_params = [
                    ("affinityIdPrime", "affinityIdPrime"),
                    ("affinityIdDecider", "affinityIdDecider"),
                    ("connectedToInternet", "connectedToInternet"),
                    ("isMulticastOverTransitEnabled", "isMulticastOverTransitEnabled"),
                ]
            elif get_object == "fabricIpL3Handoff":
                obj_params = [
                    ("tcpMssAdjustment", "tcpMssAdjustment"),
                ]
            else:
                raise ValueError(
                    "Received an unexpected value for 'get_object': {object_name}".format(
                        object_name=get_object
                    )
                )
        except Exception as msg:
            self.log("Received exception: {msg}".format(msg=msg), "CRITICAL")

        return obj_params

    def get_transit_id_from_name(self, transit_name):
        """
        Get the transit ID from the transit name.

        Parameters:
            transit_name (str): The name of the transit network.
        Returns:
            transit_id (str or None): The ID of the transit network. None, if transit does not exist.
        Description:
            Call the API 'get_transit_networks' by setting the 'name' field with the
            given transit name.
            If the response is not empty, fetch the Id and return. Else, return None.
        """

        self.log(
            "Starting to get transit ID for transit name: '{name}'".format(
                name=transit_name
            ),
            "DEBUG",
        )
        transit_id = None
        try:
            transit_details = self.dnac._exec(
                family="sda",
                function="get_transit_networks",
                params={"name": transit_name},
            )

            # If the SDK returns no response, then the transit does not exist
            transit_details = transit_details.get("response")
            if not transit_details:
                self.log(
                    "There is no transit network with the name '{name}'.".format(
                        name=transit_name
                    ),
                    "DEBUG",
                )
                return transit_id

            transit_id = transit_details[0].get("id")
            self.log(
                "Transit ID found: '{id}' for transit name: '{name}'.".format(
                    id=transit_id, name=transit_name
                ),
                "DEBUG",
            )
        except Exception as msg:
            self.msg = "Exception occurred while running the API 'get_transit_networks': {msg}".format(
                msg=msg
            )
            self.log(self.msg, "CRITICAL")
            self.status = "failed"
            return self.check_return_status()

        self.log("Returning transit ID: '{id}'.".format(id=transit_id), "DEBUG")
        return transit_id

    def get_device_details_from_ip(self, device_ip):
        """
        Get the network device details from the network device IP.

        Parameters:
            device_ip (str): The IP address of the network device.
        Returns:
            device_details (dict or None): The details of the network device. None, if the device does not exist.
        Description:
            Call the API 'get_device_list' by setting the 'management_ip_address' field with the
            given IP address.
            If the response is not empty, return the device details. Else, return None.
        """

        self.log(
            "Starting to get device details for device IP: '{ip}'.".format(
                ip=device_ip
            ),
            "DEBUG",
        )
        device_details = None
        try:
            device_details = self.dnac._exec(
                family="devices",
                function="get_device_list",
                params={"management_ip_address": device_ip},
            )
            self.log(
                "Response received from 'get_device_list': {response}".format(
                    response=device_details
                ),
                "DEBUG",
            )

            # If the SDK returns no response, then the device does not exist
            device_details = device_details.get("response")
            if not device_details:
                self.log(
                    "There is no device with the IP address '{ip_address}'.".format(
                        ip_address=device_ip
                    ),
                    "DEBUG",
                )
                return device_details

        except Exception as msg:
            self.msg = "Exception occurred while running the API 'get_device_list': {msg}".format(
                msg=msg
            )
            self.log(self.msg, "CRITICAL")
            self.status = "failed"
            return self.check_return_status()

        self.log(
            "Returning device details: '{details}'.".format(details=device_details),
            "DEBUG",
        )
        return device_details

    def check_valid_virtual_network_name(self, virtual_network_name):
        """
        Get the fabric ID from the given site hierarchy name.

        Parameters:
            virtual_network_name (str): The name of the L3 virtual network.
        Returns:
            True or False (bool): True if the L3 virtual network exists. Else, return False.
        Description:
            Call the API 'get_layer3_virtual_networks' by setting the 'virtual_network_name'
            and 'offset' field.
            Call the API till we reach empty response or we find the L3 virtual network with the
            given name.
            If the status is set to failed, return None. Else, return the fabric site ID.
        """

        self.log(
            "Starting to check if virtual network exists: '{name}'.".format(
                name=virtual_network_name
            ),
            "DEBUG",
        )
        try:
            virtual_network_details = self.dnac._exec(
                family="sda",
                function="get_layer3_virtual_networks",
                params={
                    "virtual_network_name": virtual_network_name,
                },
            )
            self.log(
                "Response received from 'get_layer3_virtual_networks': {response}".format(
                    response=virtual_network_details
                ),
                "DEBUG",
            )

            if not isinstance(virtual_network_details, dict):
                self.msg = "Error in getting virtual network details - Response is not a dictionary"
                self.log(self.msg, "CRITICAL")
                self.status = "failed"
                return self.check_return_status()

            # if the SDK returns no response, then the virtual network does not exist
            virtual_network_details = virtual_network_details.get("response")
            if not virtual_network_details:
                self.log(
                    "There is no L3 virtual network with the name '{name}.".format(
                        name=virtual_network_name
                    ),
                    "DEBUG",
                )
                return False

            self.log(
                "L3 virtual network '{name}' exists.".format(name=virtual_network_name),
                "DEBUG",
            )

        except Exception as msg:
            self.msg = "Exception occurred while running the API 'get_layer3_virtual_networks': {msg}".format(
                msg=msg
            )
            self.log(self.msg, "CRITICAL")
            self.status = "failed"
            return self.check_return_status()

        return True

    def check_valid_reserved_pool(self, reserved_pool_name, fabric_name):
        """
        Get the fabric ID from the given site hierarchy name.

        Parameters:
            reserved_pool_name (str): The name of the reserved pool.
            fabric_name (str): The name of the fabric site to check for existence.
        Returns:
            True or False (bool): True if the reserved pool exists. Else, return False.
        Description:
            Call the API 'get_reserve_ip_subpool' by setting the 'site_id' and 'offset' field.
            Call the API till we reach empty response or we find the reserved subpool with the
            given subpool name.
            If the status is set to failed, return None. Else, return the fabric site ID.
        """

        self.log(
            "Starting to check for reserved pool '{pool_name}' in fabric '{fabric_name}'.".format(
                pool_name=reserved_pool_name, fabric_name=fabric_name
            ),
            "DEBUG",
        )
        try:
            (site_exists, site_id) = self.get_site_id(fabric_name)
            self.log(
                "The site with the name '{site_name} exists in Cisco Catalyst Center is '{site_exists}'".format(
                    site_name=fabric_name, site_exists=site_exists
                ),
                "DEBUG",
            )
            if not site_id:
                self.msg = (
                    "The site with the hierarchy name '{site_name}' is invalid.".format(
                        site_name=fabric_name
                    )
                )
                self.status = "failed"
                return self.check_return_status()

            offset = 1
            start_time = time.time()

            self.log(
                "Calling API 'get_reserve_ip_subpool' with site_id '{site_id}'.".format(
                    site_id=site_id
                ),
                "DEBUG",
            )
            while True:
                all_reserved_pool_details = self.dnac._exec(
                    family="network_settings",
                    function="get_reserve_ip_subpool",
                    params={"site_id": site_id, "offset": offset},
                )
                self.log(
                    "Response received from 'get_reserve_ip_subpool': {response}".format(
                        response=all_reserved_pool_details
                    ),
                    "DEBUG",
                )

                if not isinstance(all_reserved_pool_details, dict):
                    self.msg = (
                        "Error in getting reserve pool - Response is not a dictionary"
                    )
                    self.log(self.msg, "CRITICAL")
                    self.status = "failed"
                    return self.check_return_status()

                offset += 25
                all_reserved_pool_details = all_reserved_pool_details.get("response")
                if not all_reserved_pool_details:
                    self.log(
                        "There is no reserved subpool in the site '{site_name}'.".format(
                            site_name=fabric_name
                        ),
                        "DEBUG",
                    )
                    return False

                # Check for maximum timeout, default value is 1200 seconds
                if (time.time() - start_time) >= self.max_timeout:
                    self.msg = "Max timeout of {0} sec has reached for the API 'get_reserved_ip_subpool' status.".format(
                        self.max_timeout
                    )
                    self.log(self.msg, "CRITICAL")
                    self.status = "failed"
                    break

                # Find the reserved pool with the given name in the list of reserved pools
                reserved_pool_details = get_dict_result(
                    all_reserved_pool_details, "groupName", reserved_pool_name
                )
                if reserved_pool_details:
                    self.log(
                        "The reserved pool found with the name '{reserved_pool}' in the site '{site_name}'.".format(
                            reserved_pool=reserved_pool_name, site_name=fabric_name
                        ),
                        "DEBUG",
                    )
                    return True

                self.log(
                    "No matching reserved pool found for '{pool}' in site '{site_name}'. Continuing to next offset.".format(
                        pool=reserved_pool_name, site_name=fabric_name
                    ),
                    "DEBUG",
                )
        except Exception as msg:
            self.msg = "Exception occurred while running the API 'get_reserve_ip_subpool': {msg}".format(
                msg=msg
            )
            self.log(self.msg, "CRITICAL")
            self.status = "failed"
            return self.check_return_status()

        return True

    def get_fabric_site_id_from_name(self, site_name, site_id):
        """
        Get the fabric ID from the given site hierarchy name.

        Parameters:
            site_name (str): The name of the site.
            site_id (str): The ID of the site.
        Returns:
            fabric_site_id (str): The ID of the fabric site.
        Description:
            Call the API 'get_fabric_sites' by setting the 'site_id' field with the
            given site id.
            If the status is set to failed, return None. Else, return the fabric site ID.
        """

        self.log(
            "Attempting to retrieve fabric site details for site ID '{site_id}' and site name '{site_name}'.".format(
                site_id=site_id, site_name=site_name
            ),
            "DEBUG",
        )
        fabric_site_id = None
        try:
            fabric_site_exists = self.dnac._exec(
                family="sda",
                function="get_fabric_sites",
                params={"site_id": site_id},
            )
            self.log(
                "Response received from 'get_fabric_sites': {response}".format(
                    response=fabric_site_exists
                ),
                "DEBUG",
            )

            # If the status is 'failed', then the site is not a fabric
            if not isinstance(fabric_site_exists, dict):
                self.msg = "Error in getting fabric site details - Response is not a dictionary"
                self.log(self.msg, "CRITICAL")
                self.status = "failed"
                return self.check_return_status()

            # if the SDK returns no response, then the virtual network does not exist
            fabric_site_exists = fabric_site_exists.get("response")
            if not fabric_site_exists:
                self.log(
                    "The site hierarchy 'fabric_site' {site_name} is not a valid one or it not a 'Fabric' site.".format(
                        site_name=site_name
                    ),
                    "ERROR",
                )
                return fabric_site_id

            self.log(
                "The site hierarchy 'fabric_site' {fabric_name} is a valid fabric site.".format(
                    fabric_name=site_name
                ),
                "DEBUG",
            )
            fabric_site_id = fabric_site_exists[0].get("id")
            self.log(
                "Fabric site ID retrieved successfully: {fabric_site_id}".format(
                    fabric_site_id=fabric_site_id
                ),
                "DEBUG",
            )
        except Exception as msg:
            self.msg = "Exception occurred while running the API 'get_fabric_sites': {msg}".format(
                msg=msg
            )
            self.log(self.msg, "CRITICAL")
            self.status = "failed"
            return self.check_return_status()

        return fabric_site_id

    def get_fabric_zone_id_from_name(self, site_name, site_id):
        """
        Get the fabric zone ID from the given site hierarchy name.

        Parameters:
            site_name (str): The name of the site.
            site_id (str): The ID of the zone.
        Returns:
            fabric_zone_id (str): The ID of the fabric zone.
        Description:
            Call the API 'get_fabric_zones' by setting the 'site_name_hierarchy' field with the
            given site name.
            If the status is set to failed, return None. Else, return the fabric site ID.
        """

        self.log(
            "Attempting to retrieve fabric site details for site ID '{site_id}' and site name '{site_name}'.".format(
                site_id=site_id, site_name=site_name
            ),
            "DEBUG",
        )
        fabric_zone_id = None
        try:
            fabric_zone = self.dnac._exec(
                family="sda",
                function="get_fabric_zones",
                params={"site_id": site_id},
            )
            self.log(
                "Response received from 'get_fabric_zones': {response}".format(
                    response=fabric_zone
                ),
                "DEBUG",
            )

            # If the status is 'failed', then the zone is not a fabric
            if not isinstance(fabric_zone, dict):
                self.msg = "Error in getting fabric zone details - Response is not a dictionary"
                self.log(self.msg, "CRITICAL")
                self.status = "failed"
                return self.check_return_status()

            # if the SDK returns no response, then the virtual network does not exist
            fabric_zone = fabric_zone.get("response")
            if not fabric_zone:
                self.log(
                    "The site hierarchy 'fabric_zone' {site_name} is not a valid one or it not a 'Fabric' zone.".format(
                        site_name=site_name
                    ),
                    "ERROR",
                )
                return fabric_zone_id

            self.log(
                "The site hierarchy 'fabric_site' {fabric_name} is a valid fabric site.".format(
                    fabric_name=site_name
                ),
                "DEBUG",
            )
            fabric_zone_id = fabric_zone[0].get("id")
            self.log(
                "Fabric zone ID retrieved successfully: {fabric_zone_id}".format(
                    fabric_zone_id=fabric_zone_id
                ),
                "DEBUG",
            )
        except Exception as msg:
            self.msg = "Exception occurred while running the API 'get_fabric_zones': {msg}".format(
                msg=msg
            )
            self.log(self.msg, "CRITICAL")
            self.status = "failed"
            return self.check_return_status()

        return fabric_zone_id

    def check_device_is_provisioned(
        self, fabric_device_ip, device_id, site_id, site_name
    ):
        """
        Check if the device with the given IP is provisioned to the site or not.

        Parameters:
            fabric_device_ip (str): The IP address of the network device.
            device_id (str): The ID of the network device.
            site_id (str): The ID of the fabric site.
            site_name (str): The name of the fabric site.
        Returns:
            self: The current object with updated desired Fabric Devices information.
        Description:
            Call the API 'get_provisioned_devices' by setting the 'network_device_id'
            field with the device ID.
            If the response is empty, return self by setting the self.msg and
            self.status as 'failed'.
        """

        self.log(
            "Checking provision status for device ID '{device_id}' with IP '{device_ip}' at site '{site_name}'.".format(
                device_id=device_id, device_ip=fabric_device_ip, site_name=site_name
            )
        )
        try:
            provisioned_device_details = self.dnac._exec(
                family="sda",
                function="get_provisioned_devices",
                params={"network_device_id": device_id},
            )
            self.log(
                "Response received from 'get_provisioned_devices': {response}".format(
                    response=provisioned_device_details
                ),
                "DEBUG",
            )

            # If the response returned from the SDK is None, then the device is not provisioned to the site.
            provisioned_device_details = provisioned_device_details.get("response")
            if not provisioned_device_details:
                self.msg = "The network device with the IP address '{device_ip}' is not provisioned to the site '{site_name}'.".format(
                    device_ip=fabric_device_ip, site_name=site_name
                )
                self.log(self.msg, "ERROR")
                self.status = "failed"
                return self

        except Exception as msg:
            self.msg = "Exception occurred while running the API 'get_provisioned_devices': {msg}".format(
                msg=msg
            )
            self.log(self.msg, "CRITICAL")
            self.status = "failed"

        if self.status != "failed":
            self.log(
                "The network device with the IP address '{device_ip}' is provisioned to the site '{site_name}'.".format(
                    device_ip=fabric_device_ip, site_name=site_name
                ),
                "DEBUG",
            )

        return self

    def format_fabric_device_params(self, fabric_device_details):
        """
        Process the fabric device parameters retrieved from the Cisco Catalyst Center.

        Parameters:
            fabric_device_details (str): The fabric device details from the Cisco Catalyst Center.
        Returns:
            fabric_device_info (dict): Processed fabric device data in a format
            suitable for Cisco Catalyst Center configuration.
        Description:
            Form a dict with the params which is in accordance with the API payload structure.
        """

        fabric_device_info = {
            "id": fabric_device_details.get("id"),
            "fabricId": fabric_device_details.get("fabricId"),
            "networkDeviceId": fabric_device_details.get("networkDeviceId"),
            "deviceRoles": fabric_device_details.get("deviceRoles"),
            "borderDeviceSettings": fabric_device_details.get("borderDeviceSettings"),
        }

        # Formatted payload for the SDK 'Add fabric devices', 'Update fabric devices'
        self.log(
            "The fabric device details are '{fabric_device_info}'".format(
                fabric_device_info=fabric_device_info
            ),
            "DEBUG",
        )
        return fabric_device_info

    def l2_handoff_exists(self, fabric_id, device_id, internal_vlan_id, interface_name):
        """
        Check the availability of the L2 Handoff for the 'fabric_id', 'network_device_id',
        'internal_vlan_id' and return the ID of the Layer 2 Handoff.

        Parameters:
            fabric_id (str): The Id of the fabric site to check for existence.
            device_id (str): The Id of the provisioned device to check for existence.
            internal_vlan_id (str): The VLAN ID for the internal network.
            interface_name (str): The interface name of the network device.
        Returns:
            l2_handoff_id (dict or None) - L2 Handoff ID from the Cisco Catalyst Center.
        Description:
            Call the API 'get_fabric_devices_layer2_handoffs'. If the response is empty return None.
            Else, return the id of the l2 handoff.
        """

        l2_handoff_id = None
        offset = 1
        start_time = time.time()

        # Call the SDK with incremental offset till we find the L2 Handoff with given
        # interface name and internal vlan id
        while True:
            try:
                all_l2_handoff_details = self.dnac._exec(
                    family="sda",
                    function="get_fabric_devices_layer2_handoffs",
                    params={
                        "fabric_id": fabric_id,
                        "network_device_id": device_id,
                        "offset": offset,
                    },
                )
                self.log(
                    "Response received from 'get_fabric_devices_layer2_handoffs': {response}".format(
                        response=all_l2_handoff_details
                    ),
                    "DEBUG",
                )

                if not isinstance(all_l2_handoff_details, dict):
                    self.msg = "Failed to retrieve the L2 Handoff details - Response is not a dictionary"
                    self.log(str(self.msg), "CRITICAL")
                    self.status = "failed"
                    return self.check_return_status()

                all_l2_handoff_details = all_l2_handoff_details.get("response")
                if not all_l2_handoff_details:
                    self.log(
                        "There is no L2 Handoffs are available associated with the device with ID '{id}' in the Cisco Catalyst Center.".format(
                            id=device_id
                        ),
                        "INFO",
                    )
                    break

                l2_handoff_details = None
                for item in all_l2_handoff_details:
                    if (
                        item.get("internalVlanId") == internal_vlan_id
                        and item.get("interfaceName") == interface_name
                    ):
                        l2_handoff_details = item
                        break

                if l2_handoff_details:
                    self.log(
                        "The L2 handoff details with the internal VLAN Id: {details}".format(
                            details=internal_vlan_id
                        ),
                        "DEBUG",
                    )
                    l2_handoff_id = l2_handoff_details.get("id")
                    break

                offset += 500
                end_time = time.time()
                if (end_time - start_time) >= self.max_timeout:
                    self.msg = "Max timeout of {max_time} sec has reached for the API 'l2_handoff_exists' status.".format(
                        max_time=self.max_timeout
                    )
                    self.status = "failed"
                    return self.check_return_status()
            except Exception as msg:
                self.msg = "Exception occurred while running the API 'get_fabric_devices_layer2_handoffs': {msg}".format(
                    msg=msg
                )
                self.log(self.msg, "CRITICAL")
                self.status = "failed"
                return self.check_return_status()

        if l2_handoff_id:
            self.log(
                "L2 handoff ID found: {l2_handoff_id}".format(
                    l2_handoff_id=l2_handoff_id
                ),
                "INFO",
            )
        else:
            self.log("No L2 handoff ID found for the specified parameters.", "INFO")

        return l2_handoff_id

    def sda_l3_handoff_exists(self, fabric_id, device_id, transit_name):
        """
        Check the availability of the L2 Handoff for the 'fabric_id', 'network_device_id',
        'internal_vlan_id'.

        Parameters:
            fabric_id (str): The Id of the fabric site to check for existence.
            device_id (str): The Id of the provisioned device to check for existence.
            transit_name (str): The IP address of the the provisioned device.
        Returns:
            sda_l3_handoff_details (dict or None): The details of the L3 Handoff with SDA transit with
            the given transit name. None if the there is no L3 Handoff with SDA transit.
        Description:
            Call the API 'get_fabric_devices_layer3_handoffs_with_sda_transit'. If the response is
            empty return None. Else, return the details of the l3 handoff with SDA transit.
        """

        sda_l3_handoff_details = None
        self.log(
            "Checking L3 Handoff existence for fabric ID '{fabric_id}': device ID: '{device_id}' : transit name '{transit_name}'".format(
                fabric_id=fabric_id, device_id=device_id, transit_name=transit_name
            ),
            "INFO",
        )
        transit_id = self.get_transit_id_from_name(transit_name)
        if not transit_id:
            if self.params.get("state") == "deleted":
                self.log(
                    "The state is 'deleted', so we are returning SDA L3 Handoffs without any further checks "
<<<<<<< HEAD
                    "even though there is no transit with the name '{transit_name}'."
                    .format(transit_name=transit_name), "INFO"
=======
                    "eventhough there is no transit with the name '{transit_name}'.".format(
                        transit_name=transit_name
                    ),
                    "INFO",
>>>>>>> 47466887
                )
                return sda_l3_handoff_details

            self.msg = "The SDA transit with the name '{name}' is not available in the Cisco Catalyst Center.".format(
                name=transit_name
            )
            self.status = "failed"
            return self.check_return_status()

        start_time = time.time()
        offset = 1

        # Call the SDK with incremental offset till to find the SDA L3 Handoff
        while True:
            try:
                all_sda_l3_handoff_details = self.dnac._exec(
                    family="sda",
                    function="get_fabric_devices_layer3_handoffs_with_sda_transit",
                    params={
                        "fabric_id": fabric_id,
                        "network_device_id": device_id,
                        "offset": offset,
                    },
                )

                offset += 500
                if not isinstance(all_sda_l3_handoff_details, dict):
                    self.msg = "Failed to retrieve the L2 Handoff details - Response is not a dictionary"
                    self.log(self.msg, "CRITICAL")
                    self.status = "failed"
                    return self.check_return_status()

                all_sda_l3_handoff_details = all_sda_l3_handoff_details.get("response")
                if not all_sda_l3_handoff_details:
                    self.log(
                        "There is no L3 Handoffs with SDA transit associated with the device with ID '{id}' in the Cisco Catalyst Center.".format(
                            id=device_id
                        ),
                        "INFO",
                    )
                    break

                sda_l3_handoff_details = get_dict_result(
                    all_sda_l3_handoff_details, "transitNetworkId", transit_id
                )
                if sda_l3_handoff_details:
                    self.log(
                        "The L3 Handoff with SDA transit details with the transit name '{name}': '{details}".format(
                            name=transit_name, details=sda_l3_handoff_details
                        ),
                        "DEBUG",
                    )
                    break

                end_time = time.time()
                if (end_time - start_time) >= self.max_timeout:
                    self.msg = "Max timeout of {max_time} sec has reached for the API 'sda_l3_handoff_exists' status.".format(
                        max_time=self.max_timeout
                    )
                    self.status = "failed"
                    return self.check_return_status()
            except Exception as msg:
                self.msg = (
                    "Received API response from 'get_fabric_devices_layer3_handoffs_with_sda_transit' "
                    "with the transit name '{name}': {msg}".format(
                        name=transit_name, msg=msg
                    )
                )
                self.log(self.msg, "CRITICAL")
                self.status = "failed"
                return self.check_return_status()

        if sda_l3_handoff_details:
            self.log(
                "L3 Handoff details found: {details}".format(
                    details=sda_l3_handoff_details
                ),
                "INFO",
            )
        else:
            self.log(
                "No L3 Handoff details found for transit name '{name}'.".format(
                    name=transit_name
                ),
                "INFO",
            )

        return sda_l3_handoff_details

    def ip_l3_handoff_exists(
        self, fabric_id, device_id, transit_name, virtual_network_name, vlan_id
    ):
        """
        Check if the SDA fabric devices with the given fabric ID and
        the provisioned device ID exists or not.

        Parameters:
            fabric_id (str): The Id of the fabric site to check for existence.
            device_id (str): The Id of the provisioned device to check for existence.
            transit_name (str): The IP address of the the provisioned device.
            virtual_network_name (str): The Layer 3 virtual network name.
            vlan_id (str): The VLAN ID associated with the L3 Handoff IP transit.
        Returns:
            ip_l3_handoff_details (dict or None): The details of the L3 Handoff with IP transit with
            the given transit name, virtual network name or VLAN ID.
            None if the there is no L3 Handoff with Ip transit.
        Description:
            Call the API 'get_fabric_devices_layer3_handoffs_with_ip_transit'. If the response is
            empty return None. Else, return the details of the l3 handoff with SDA transit which matches
            the given transit name and virtual network name or vlan id from the fabric device.
        """

        self.log(
            "Starting the IP L3 Handoff existence check for device ID '{device_id}' with transit '{transit_name}'.".format(
                device_id=device_id, transit_name=transit_name
            ),
            "DEBUG",
        )
        ip_l3_handoff_details = None

        # Check if the transit name is valid or not
        # If yes, return the transit ID. Else, return a failure message.
        transit_id = self.get_transit_id_from_name(transit_name)
        if not transit_id:
            if self.params.get("state") == "deleted":
                self.log(
                    "The state is 'deleted', so we are returning IP L3 Handoffs without any further checks "
<<<<<<< HEAD
                    "even though there is no transit with the name '{transit_name}'."
                    .format(transit_name=transit_name), "INFO"
=======
                    "eventhough there is no transit with the name '{transit_name}'.".format(
                        transit_name=transit_name
                    ),
                    "INFO",
>>>>>>> 47466887
                )
                return ip_l3_handoff_details

            self.msg = "The IP transit with the name '{name}' is not available in the Cisco Catalyst Center.".format(
                name=transit_name
            )
            self.status = "failed"
            return self.check_return_status()

        self.log(
            "Transit ID for '{transit_name}' successfully retrieved: {transit_id}".format(
                transit_name=transit_name, transit_id=transit_id
            ),
            "DEBUG",
        )
        start_time = time.time()
        offset = 1

        # Call the SDK with incremental offset till we find the IP L3 Handoff with given virtual network name
        self.log(
            "Fetching IP L3 Handoff details for fabric ID '{fabric_id}' and device ID '{device_id}'.".format(
                fabric_id=fabric_id, device_id=device_id
            ),
            "DEBUG",
        )
        while True:
            try:
                all_ip_l3_handoff_details = self.dnac._exec(
                    family="sda",
                    function="get_fabric_devices_layer3_handoffs_with_ip_transit",
                    params={
                        "fabric_id": fabric_id,
                        "network_device_id": device_id,
                        "offset": offset,
                    },
                )
                self.log(
                    "IP L3 Handoff details fetched successfully for offset {offset}.".format(
                        offset=offset
                    ),
                    "DEBUG",
                )
                self.log(
                    "Received response from 'get_fabric_devices_layer3_handoffs_with_ip_transit': {response}".format(
                        response=all_ip_l3_handoff_details
                    ),
                    "DEBUG",
                )
            except Exception as msg:
                self.msg = (
                    "Exception occurred while getting the details of Layer3 Handoffs with IP transit "
                    "with the transit name '{name}': {msg}".format(
                        name=transit_name, msg=msg
                    )
                )
                self.log(self.msg, "CRITICAL")
                self.status = "failed"
                return self.check_return_status()

            offset += 500
            if not isinstance(all_ip_l3_handoff_details, dict):
                self.msg = "Failed to retrieve the L2 Handoff details - Response is not a dictionary"
                self.log(self.msg, "CRITICAL")
                self.status = "failed"
                return self.check_return_status()

            all_ip_l3_handoff_details = all_ip_l3_handoff_details.get("response")
            if not all_ip_l3_handoff_details:
                self.log(
                    "There is no L3 Handoffs with IP transit associated with the device with ID '{id}' in the Cisco Catalyst Center.".format(
                        id=device_id
                    ),
                    "INFO",
                )
                break

            self.log(
                "Scanning IP L3 Handoff details for matching transit ID '{transit_id}' and virtual network '{virtual_network}' or VLAN ID '{vlan_id}'.".format(
                    transit_id=transit_id,
                    virtual_network=virtual_network_name,
                    vlan_id=vlan_id,
                ),
                "DEBUG",
            )
            virtual_network = virtual_network_name
            check_string = "virtualNetworkName"
            if not virtual_network:
                virtual_network = vlan_id
                check_string = "vlanId"

            for item in all_ip_l3_handoff_details:
                if (
                    item.get("transitNetworkId") == transit_id
                    and item.get(check_string) == virtual_network
                ):
                    ip_l3_handoff_details = item
                    self.log(
                        "Matching IP L3 Handoff found for transit '{transit_name}' with details: {details}".format(
                            transit_name=transit_name, details=ip_l3_handoff_details
                        ),
                        "INFO",
                    )
                    break

            if not ip_l3_handoff_details:
                self.log(
                    "No matching IP L3 Handoff found for transit '{transit_name}'.".format(
                        transit_name=transit_name
                    ),
                    "INFO",
                )
            else:
                break

            end_time = time.time()
            if (end_time - start_time) >= self.max_timeout:
                self.msg = "Max timeout of {max_time} sec has reached for the API 'ip_l3_handoff_exists' status.".format(
                    max_time=self.max_timeout
                )
                self.status = "failed"
                return self.check_return_status()

        return ip_l3_handoff_details

    def fabric_device_exists(self, fabric_id, device_id, device_ip):
        """
        Check if the SDA fabric devices with the given fabric ID and
        the provisioned device ID exists or not.

        Parameters:
            fabric_id (str): The Id of the fabric site to check for existence.
            device_id (str): The Id of the provisioned device to check for existence.
            device_ip (str): The IP address of the the provisioned device.
        Returns:
            dict - A dictionary containing information about the
                   SDA fabric device's existence:
                - 'exists' (bool): True if the fabric device exists, False otherwise.
                - 'id' (str or None): The ID of the fabric device if it exists or None if it doesn't.
                - 'device_details' (dict or None): Details of the fabric device if it exists else None.
        Description:
            Sets the existance, details and the id of the fabric device as None.
            Calls the API 'get_fabric_devices' by settings the fields 'fabric_id'
            and 'network_device_id'.
            If the response is empty return the device_info, Else, format the given
            details and return the device_info.
        """

        self.log(
            "Starting check for fabric device existence with ID '{device_id}' in fabric '{fabric_id}'.".format(
                device_id=device_id, fabric_id=fabric_id
            ),
            "DEBUG",
        )
        device_info = {
            "exists": False,
            "device_details": None,
            "id": None,
        }
        fabric_device_details = self.dnac._exec(
            family="sda",
            function="get_fabric_devices",
            params={
                "fabric_id": fabric_id,
                "network_device_id": device_id,
            },
        )
        self.log(
            "Successfully retrieved details for fabric device with ID '{device_id}'.".format(
                device_id=device_id
            ),
            "DEBUG",
        )

        if not isinstance(fabric_device_details, dict):
            self.msg = "Error in getting fabric devices - Response is not a dictionary"
            self.log(self.msg, "ERROR")
            self.status = "failed"
            return self.check_return_status()

        # If the SDK return an empty response, then the fabric device is not available
        fabric_device_details = fabric_device_details.get("response")
        if not fabric_device_details:
            self.log(
                "Fabric device with IP {ip} does not exist.".format(ip=device_ip),
                "DEBUG",
            )
            return device_info

        self.log(
            "Fabric device with the IP address '{ip}' is found: {details}".format(
                ip=device_ip, details=fabric_device_details
            ),
            "INFO",
        )

        # Update the existence, details and the id of the fabric device
        device_info.update(
            {
                "exists": True,
                "id": fabric_device_details[0].get("id"),
                "device_details": self.format_fabric_device_params(
                    fabric_device_details[0]
                ),
            }
        )

        self.log(
            "SDA fabric device details successfully formatted for device with IP '{ip}'.".format(
                ip=device_ip
            ),
            "DEBUG",
        )
        self.log(
            "SDA fabric device details: {details}".format(
                details=device_info.get("details")
            ),
            "DEBUG",
        )
        self.log("SDA fabric device id: {id}".format(id=device_info.get("id")), "DEBUG")
        return device_info

    def process_layer2_handoff(
        self,
        fabric_devices_info,
        layer2_handoff,
        fabric_site_id,
        network_device_id,
        fabric_device_ip,
    ):
        """
        Process the L2 Handoff details which is provided in the playbook.

        Parameters:
            fabric_devices_info (dict): Processed information of the device's L2 Handoff.
            layer2_handoff (list of dict): Playbook details of the L2 Handoff.
            fabric_site_id (str): ID of the fabric site.
            network_device_id (str): ID of the network device.
            fabric_device_ip (str): IP address of the network device.
        Returns:
            fabric_devices_info (list of dict): Processed information of the device's L2 Handoff.
        Description:
            Check if the L2 Handoff exists. Validate the internal_vlan_id and interface_name.
            Get the L2 Handoff ID, if exists.
        """

        self.log(
            "Processing the L2 Handoff for the device '{ip}'".format(
                ip=fabric_device_ip
            )
        )
        if not layer2_handoff:
            return fabric_devices_info

        for value in layer2_handoff:
            internal_vlan_id = value.get("internal_vlan_id")
            if not internal_vlan_id:
                self.msg = (
                    "The required parameter 'internal_vlan_id' in 'l2_handoffs' is missing "
                    "for the device ip '{ip}'.".format(ip=fabric_device_ip)
                )
                self.status = "failed"
                return self

            interface_name = value.get("interface_name")
            if not interface_name:
                self.msg = (
                    "The required parameter 'interface_name' in 'l2_handoffs' is missing "
                    "for the device ip '{ip}'.".format(ip=fabric_device_ip)
                )
                self.status = "failed"
                return self

            l2_handoff_id = self.l2_handoff_exists(
                fabric_site_id, network_device_id, internal_vlan_id, interface_name
            )
            fabric_devices_info.get("l2_handoff_details").append(l2_handoff_id)

        self.log("Successfully processed the L2 Handoff information.", "DEBUG")
        return fabric_devices_info

    def process_layer3_sda_handoff(
        self,
        fabric_devices_info,
        layer3_handoff_sda_transit,
        fabric_site_id,
        network_device_id,
        fabric_device_ip,
    ):
        """
        Process the L3 Handoff with SDA Transit details which is provided in the playbook.

        Parameters:
            fabric_devices_info (dict): Processed information of the device's SDA L3 Handoff.
            layer3_handoff_sda_transit (dict): Playbook details of the SDA L3 Handoff.
            fabric_site_id (str): ID of the fabric site.
            network_device_id (str): ID of the network device.
            fabric_device_ip (str): IP address of the network device.
        Returns:
            fabric_devices_info (list of dict): Processed information of the device's SDA L3 Handoff.
        Description:
            Check if the SDA L3 Handoff exists. Validate the transit_network_name.
            Get the SDA L3 Handoff ID and details, if exists.
        """

        self.log(
            "Processing the SDA L3 Handoff for the device '{ip}'".format(
                ip=fabric_device_ip
            )
        )
        if not layer3_handoff_sda_transit:
            return fabric_devices_info

        if layer3_handoff_sda_transit:

            # Transit network name is mandatory
            transit_network_name = layer3_handoff_sda_transit.get(
                "transit_network_name"
            )
            if not transit_network_name:
                self.msg = "The required parameter 'transit_network_name' in 'layer3_handoff_sda_transit' is missing."
                self.status = "failed"
                return self

            sda_l3_handoff_details = self.sda_l3_handoff_exists(
                fabric_site_id, network_device_id, transit_network_name
            )
            fabric_devices_info.update(
                {"sda_l3_handoff_details": sda_l3_handoff_details}
            )

        self.log("Successfully processed the SDA L3 Handoff information.", "DEBUG")
        return fabric_devices_info

    def process_layer3_ip_handoff(
        self,
        fabric_devices_info,
        layer3_handoff_ip_transit,
        fabric_site_id,
        network_device_id,
        fabric_device_ip,
    ):
        """
        Process the L3 Handoff with SDA Transit details which is provided in the playbook.

        Parameters:
            fabric_devices_info (dict): Processed information of the device's IP L3 Handoff.
            layer3_handoff_ip_transit (list of dict): Playbook details of the IP L3 Handoff.
            fabric_site_id (str): ID of the fabric site.
            network_device_id (str): ID of the network device.
            fabric_device_ip (str): IP address of the network device.
        Returns:
            fabric_devices_info (list of dict): Processed information of the device's IP L3 Handoff.
        Description:
            Check if the IP L3 Handoff exists. Validate the transit_network_name, interface_name
            virtual_network_name, vlan_id.
            Get the IP L3 Handoff ID and details, if exists.
        """

        self.log(
            "Processing the IP L3 Handoff for the device '{ip}'".format(
                ip=fabric_device_ip
            )
        )
        if not layer3_handoff_ip_transit:
            return fabric_devices_info

        for value in layer3_handoff_ip_transit:

            # Transit name, interface name and virtual network name are mandatory
            transit_network_name = value.get("transit_network_name")
            if not transit_network_name:
                self.msg = "The required parameter 'transit_network_name' in 'layer3_handoff_ip_transit' is missing."
                self.status = "failed"
                return self

            interface_name = value.get("interface_name")
            if not interface_name:
                self.msg = "The required parameter 'interface_name' in 'layer3_handoff_ip_transit' is missing."
                self.status = "failed"
                return self

            virtual_network_name = value.get("virtual_network_name")
            vlan_id = value.get("vlan_id")
            if not (virtual_network_name and vlan_id):
                self.msg = (
                    "Either the 'virtual_network_name' or 'vlan_id' is mandatory for updating and deleting the "
                    "layer3_handoff_ip_transit or both of them is mandatory for creating a layer3_handoff_ip_transit."
                )
                self.status = "failed"
                return self

            self.log(
                "All required parameters for Layer 3 IP handoff are present. Processing handoff for Transit Network "
                "'{network}', Interface '{interface}', VLAN ID '{vlan_id}'.".format(
                    network=transit_network_name,
                    interface=interface_name,
                    vlan_id=vlan_id,
                ),
                "DEBUG",
            )
            ip_l3_handoff_detail = self.ip_l3_handoff_exists(
                fabric_site_id,
                network_device_id,
                transit_network_name,
                virtual_network_name,
                vlan_id,
            )
            fabric_devices_info.get("ip_l3_handoff_details").append(
                ip_l3_handoff_detail
            )

        self.log("Successfully processed the IP L3 Handoff information.", "DEBUG")
        return fabric_devices_info

    def get_have_fabric_devices(self, fabric_devices):
        """
        Retrieves SDA fabric devices information from Cisco Catalyst Center using the playbook inputs.

        Args:
            fabric_devices (dict): Dictionary containing fabric details such as fabric name and devices.

        Returns:
            self: Returns the instance with updated 'have.fabric_devices' information.

        Description:
            - Validates the presence of required parameters such as 'fabric_name' and 'device_ip'.
            - Retrieves site and fabric IDs, checks device existence, and provisioning state.
            - Fetches detailed information including wireless controller settings and handoff configurations (L2, L3 SDA, L3 IP).
            - Logs critical steps and errors during the process.
        """

        fabric_devices_details = []
        fabric_name = fabric_devices.get("fabric_name")

        # Fabric name is mandatory for this workflow
        if not fabric_name:
            self.msg = (
                "The required parameter 'fabric_name' in 'fabric_devices' is missing."
            )
            self.log(self.msg, "ERROR")
            self.status = "failed"
            return self

        self.log(
            "Initiating site ID retrieval for fabric '{fabric_name}'.".format(
                fabric_name=fabric_name
            ),
            "INFO",
        )
        (site_exists, site_id) = self.get_site_id(fabric_name)
        self.log(
            "Retrieved site ID: {site_id}. Site exists: {site_exists}.".format(
                site_id=site_id, site_exists=site_exists
            ),
            "DEBUG",
        )
        self.log(
            "The site with the name '{site_name} exists in Cisco Catalyst Center is '{site_exists}'".format(
                site_name=fabric_name, site_exists=site_exists
            ),
            "DEBUG",
        )
        if not site_id:
            self.msg = "Invalid site hierarchy name '{site_name}'.".format(
                site_name=fabric_name
            )
            self.status = "failed"
            return self.check_return_status()

        self.log(
            "Fetching fabric site ID for site '{site_id}'.".format(site_id=site_id),
            "INFO",
        )
        fabric_site_id = self.get_fabric_site_id_from_name(fabric_name, site_id)
        if not fabric_site_id:
            fabric_site_id = self.get_fabric_zone_id_from_name(fabric_name, site_id)
            if not fabric_site_id:
                self.msg = "The provided 'fabric_name' '{fabric_name}' is not a valid fabric site.".format(
                    fabric_name=fabric_name
                )
                if self.params.get("state") == "deleted":
                    self.log(self.msg, "INFO")
                    self.result.get("response").append({"msg": self.msg})
                    self.status = "exited"
                    return self

                self.log(self.msg, "ERROR")
                self.status = "failed"
                return self

            self.log(
                "Fabric zone ID obtained: {fabric_site_id}.".format(
                    fabric_site_id=fabric_site_id
                ),
                "DEBUG",
            )
        else:
            self.log(
                "Fabric site ID obtained: {fabric_site_id}.".format(
                    fabric_site_id=fabric_site_id
                ),
                "DEBUG",
            )

        # device_config contains the list of devices on which the operations should be performed
        device_config = fabric_devices.get("device_config")
        if not device_config:
            self.msg = (
                "The parameter 'device_config' is mandatory under 'fabric_devices'."
            )
            self.status = "failed"
            return self

        for item in device_config:
            fabric_devices_info = {
                "exists": False,
                "device_details": None,
                "l2_handoff_details": [],
                "sda_l3_handoff_details": None,
                "ip_l3_handoff_details": [],
                "id": None,
                "fabric_site_id": None,
                "network_device_id": None,
                "wireless_controller_settings": None,
            }

            # Fabric device IP is mandatory for this workflow
            fabric_device_ip = item.get("device_ip")
            if not fabric_device_ip:
                self.msg = "The required parameter 'device_ip' in 'device_config' is missing under the fabric '{fabric_name}'.".format(
                    fabric_name=fabric_name
                )
                self.log(self.msg, "ERROR")
                self.status = "failed"
                return self

            self.log(
                "Checking if device '{device_ip}' exists in fabric '{fabric_name}'.".format(
                    device_ip=fabric_device_ip, fabric_name=fabric_name
                ),
                "INFO",
            )
            self.log(
                "Fetching network device ID for IP '{device_ip}'.".format(
                    device_ip=fabric_device_ip
                ),
                "INFO",
            )
            network_device_details = self.get_device_details_from_ip(fabric_device_ip)
            if not network_device_details:
                self.msg = "The 'device_ip' '{ip}' in 'device_config' is not a valid IP under the fabric '{fabric_name}'.".format(
                    ip=fabric_device_ip, fabric_name=fabric_name
                )
                self.log(self.msg, "ERROR")
                self.status = "failed"
                return self

            self.log(
                "The device with the IP {ip} is a valid network device IP.".format(
                    ip=fabric_device_ip
                ),
                "DEBUG",
            )
            network_device_id = network_device_details[0].get("id")
            self.log(
                "Obtained network device ID: {network_device_id}.".format(
                    network_device_id=network_device_id
                ),
                "DEBUG",
            )
            family_name = network_device_details[0].get("family")
            if family_name != "Wireless Controller":
                self.log(
                    "The device with the IP '{ip}' is not a Wireless Controller, "
                    "proceeding with provisioning checks.".format(ip=fabric_device_ip), "DEBUG"
                )
                self.check_device_is_provisioned(
                    fabric_device_ip, network_device_id, site_id, fabric_name
                ).check_return_status()
            else:
                self.log(
                    "The device with the IP '{ip}' is a Wireless Controller, "
                    "skipping provisioning checks."
                )

            fabric_devices_info.update(
                {
                    "fabric_site_id": fabric_site_id,
                    "network_device_id": network_device_id,
                }
            )
            device_info = self.fabric_device_exists(
                fabric_site_id, network_device_id, fabric_device_ip
            )
            fabric_devices_info.update(
                {
                    "exists": device_info.get("exists"),
                    "id": device_info.get("id"),
                    "device_details": device_info.get("device_details"),
                }
            )
            device_exists = fabric_devices_info.get("exists")
            if not device_exists:
                self.log(
                    "Device '{device_ip}' not found in fabric site '{fabric_name}'. Marking for addition.".format(
                        device_ip=fabric_device_ip, fabric_name=fabric_name
                    ),
                    "DEBUG",
                )
                fabric_devices_details.append(fabric_devices_info)
                continue

            device_roles = device_info.get("device_details").get("deviceRoles")

            self.log(
                f"Fetching wireless controller settings for the fabric '{fabric_name}'.",
                "DEBUG"
            )
            wireless_controller_settings = self.get_have_wireless_controller_settings(fabric_name, fabric_site_id, network_device_id, fabric_device_ip)
            fabric_devices_info.update({
                "wireless_controller_settings": wireless_controller_settings
            })

            is_border_device = False
            if "BORDER_NODE" in device_roles:
                is_border_device = True

            self.log(
                "Device '{device_ip}' roles identified: {roles}. Is Border Device: {is_border_device}".format(
                    device_ip=fabric_device_ip,
                    roles=device_roles,
                    is_border_device=is_border_device,
                ),
                "DEBUG",
            )

            # The border settings is active on when the device has a role of the border node
            borders_settings = item.get("borders_settings")
            if is_border_device and borders_settings:
                self.process_layer2_handoff(
                    fabric_devices_info,
                    borders_settings.get("layer2_handoff"),
                    fabric_site_id,
                    network_device_id,
                    fabric_device_ip,
                )
                self.process_layer3_sda_handoff(
                    fabric_devices_info,
                    borders_settings.get("layer3_handoff_sda_transit"),
                    fabric_site_id,
                    network_device_id,
                    fabric_device_ip,
                )
                self.process_layer3_ip_handoff(
                    fabric_devices_info,
                    borders_settings.get("layer3_handoff_ip_transit"),
                    fabric_site_id,
                    network_device_id,
                    fabric_device_ip,
                )

            self.log(
                "SDA fabric device exists for '{ip}': {exists}".format(
                    ip=fabric_device_ip, exists=fabric_devices_info.get("exists")
                ),
                "DEBUG",
            )
            self.log(
                "SDA fabric device details for '{ip}': {device_details}".format(
                    ip=fabric_device_ip,
                    device_details=fabric_devices_info.get("device_details"),
                ),
                "DEBUG",
            )
            self.log(
                "SDA fabric device ID for '{ip}': {id}".format(
                    ip=fabric_device_ip, id=fabric_devices_info.get("id")
                ),
                "DEBUG",
            )
            self.log(
                "L2 handoff details for '{ip}': '{l2_handoff_details}'".format(
                    ip=fabric_device_ip,
                    l2_handoff_details=fabric_devices_info.get("l2_handoff_details"),
                ),
                "DEBUG",
            )
            self.log(
                "L3 SDA handoff details for '{ip}': '{sda_l3_handoff_details}'".format(
                    ip=fabric_device_ip,
                    sda_l3_handoff_details=fabric_devices_info.get(
                        "sda_l3_handoff_details"
                    ),
                ),
                "DEBUG",
            )
            self.log(
                "L3 IP handoff details for '{ip}': '{ip_l3_handoff_details}'".format(
                    ip=fabric_device_ip,
                    ip_l3_handoff_details=fabric_devices_info.get(
                        "ip_l3_handoff_details"
                    ),
                ),
                "DEBUG",
            )
            fabric_devices_details.append(fabric_devices_info)

        self.log(
            "All fabric devices details collected for fabric '{fabric_name}': {details}".format(
                fabric_name=fabric_name, details=fabric_devices_details
            ),
            "INFO",
        )
        self.have.update({"fabric_devices": fabric_devices_details})
        self.msg = (
            "Collecting the SDA fabric devices details from the Cisco Catalyst Center."
        )
        self.status = "success"
        return self

    def get_sda_wireless_details_for_switches(self, fabric_name, fabric_id, network_device_id, fabric_device_ip):
        """
        Retrieves SDA wireless details for a specific switch in a given fabric.

        Args:
            fabric_name (str): Name of the fabric to query.
            fabric_id (str): ID of the fabric in Cisco Catalyst Center.
            network_device_id (str): Network device ID of the target switch.
            fabric_device_ip (str): IP address of the switch.

        Returns:
            dict or None: The wireless details dictionary for the matching switch, or None if not found.

        Description:
            This function invokes the Cisco Catalyst Center SDA API to retrieve wireless configuration data from
            switches belonging to the specified fabric. It filters the response to find and return the details for
            the switch with the provided network_device_id. If the switch is not found or the API response is empty,
            the function returns None. If an exception occurs during the API call, it logs and raises the error.
        """

        self.log(
            f"Initializing retrieval of SDA wireless details for switch with IP address: '{fabric_device_ip}' in fabric '{fabric_name}'.",
            "DEBUG",
        )
        try:
            response = self.dnac._exec(
                family="fabric_wireless",
                function="get_sda_wireless_details_from_switches_v1",
                params={"fabric_id": fabric_id}
            )

            self.log(
                f"Received API response from 'get_sda_wireless_details_from_switches_v1' for the fabric '{fabric_name}': {response}",
                "DEBUG",
            )

            wireless_data = response.get("response")

            if not isinstance(wireless_data, list) or not wireless_data:
                self.log(
                    f"No wireless details found or response is not a list for fabric: '{fabric_name}'. Response: {wireless_data}",
                    "DEBUG",
                )
                return None

            for switch_data in wireless_data:
                if switch_data.get("id") == network_device_id:
                    self.log(
                        f"Found wireless details for fabric device IP '{fabric_device_ip}' in fabric '{fabric_name}'. Details: {self.pprint(switch_data)}",
                        "DEBUG",
                    )
                    return switch_data

            self.log(
                f"No matching device found for fabric device IP '{fabric_device_ip}' in fabric '{fabric_name}'. Returning None.",
                "DEBUG",
            )
            return None

        except Exception as e:
            self.msg = f"Error retrieving wireless details for fabric '{fabric_name}' from Cisco Catalyst Center: {e}"
            self.set_operation_result("failed", False, self.msg, "ERROR").check_return_status()

    def get_managed_ap_locations_for_network_device(self, fabric_device_ip, network_device_id, ap_type="primary"):
        """
        Retrieves managed AP locations (primary or secondary) associated with a specific device.

        Args:
            fabric_device_ip (str): IP address of the network device.
            network_device_id (str): Network device ID of the device in Cisco Catalyst Center.
            ap_type (str): Type of AP locations to retrieve: 'primary' or 'secondary'. Defaults to 'primary'.

        Returns:
            list: A list of managed AP location objects associated with the given device.

        Description:
            This function paginates through the Cisco Catalyst Center API to retrieve all primary or secondary managed
            AP locations managed by the specified device. It uses the DNA Center API client to make paginated requests
            and aggregates the responses into a single list. Handles retries and gracefully exits on specific known
            API error messages.
        """
        allowed_ap_type = ["primary", "secondary"]
        if ap_type not in allowed_ap_type:
            self.log(f"Invalid ap_type: '{ap_type}' provided. Allowed types: {', '.join(allowed_ap_type)}", "ERROR")
            return []

        api_function = f"get_{ap_type}_managed_ap_locations_for_specific_wireless_controller_v1"

        self.log(
            f"Initializing retrieval of {ap_type} managed AP locations for device with IP address: {fabric_device_ip}",
            "DEBUG",
        )

        managed_ap_locations_all = []
        offset = 1
        limit = 500
        retry_count = 0

        while True:
            retry_count += 1
            self.log(
                f"API call attempt {retry_count}: Requesting {ap_type} managed AP locations for device '{fabric_device_ip}' with offset {offset} "
                f"and limit {limit}",
                "DEBUG",
            )

            try:
                response = self.dnac._exec(
                    family="wireless",
                    function=api_function,
                    op_modifies=False,
                    params={
                        "network_device_id": network_device_id,
                        "limit": limit,
                        "offset": offset,
                    },
                )

                self.log(
                    f"API Response ({ap_type.capitalize()} Managed AP Locations) for device '{fabric_device_ip}' (Offset {offset}): {response}",
                    "DEBUG",
                )

                managed_ap_response = response.get("response")
                if not response or not managed_ap_response:
                    self.log(
                        f"No {ap_type} managed AP locations found in response for device '{fabric_device_ip}'. Ending pagination loop.",
                        "DEBUG",
                    )
                    break

                managed_ap_locations = managed_ap_response.get("managedApLocations", [])
                self.log(
                    f"Successfully retrieved {len(managed_ap_locations)} {ap_type} managed AP locations in current batch.",
                    "DEBUG",
                )
                managed_ap_locations_all.extend(managed_ap_locations)

                if len(managed_ap_locations) < limit:
                    self.log(
                        f"Fetched the last batch of {ap_type} managed AP locations for device '{fabric_device_ip}'.",
                        "DEBUG",
                    )
                    break

                offset += limit

            except Exception as e:
                if "no locations were discovered corresponding to the specified wireless controller" in str(e).lower():
                    self.log(
                        f"No more {ap_type} managed AP locations found in batch '{retry_count}' for device '{fabric_device_ip}'.",
                        "DEBUG",
                    )
                    break

                self.msg = (
                    f"Error occurred while retrieving {ap_type} managed AP locations for device '{fabric_device_ip}': {e}"
                )
                self.fail_and_exit(self.msg)

        self.log(
            f"Completed retrieval. Total number of {ap_type} managed AP locations fetched: {len(managed_ap_locations_all)}\n"
            f"{ap_type} managed AP locations are: {self.pprint(managed_ap_locations_all)}",
            "INFO",
        )
        return managed_ap_locations_all

    def get_have_wireless_controller_settings(self, fabric_name, fabric_site_id, network_device_id, fabric_device_ip):
        """
        Retrieves wireless controller settings (including primary/secondary scopes and rolling AP upgrade)
        for a given device in a specified SDA fabric.

        Args:
            fabric_name (str): Name of the fabric.
            fabric_site_id (str): ID of the fabric site.
            network_device_id (str): Network device ID.
            fabric_device_ip (str): IP address of the network device.

        Returns:
            dict or None: Dictionary containing wireless controller settings including:
                        - enable (bool)
                        - rolling_ap_upgrade (dict with 'enable' and 'ap_reboot_percentage')
                        - primary_scope (list)
                        - secondary_scope (list)
                        Returns None if the Catalyst Center version does not support wireless controller settings.

        Description:
            This function checks the Cisco Catalyst Center version for compatibility of wireless settings.
            If supported, it retrieves SDA wireless details, primary and secondary managed AP locations,
            and rolling AP upgrade settings for the specified wireless controller.
        """

        self.log(
            f"Initializing retrieval of wireless controller settings for device with IP Address '{fabric_device_ip}' "
            f"in fabric '{fabric_name}'.",
            "DEBUG"
        )
        ccc_version = self.get_ccc_version()
        if self.compare_dnac_versions(ccc_version, "2.3.7.9") < 0:
            self.log(
                f"Wireless controller settings are not supported in Catalyst Center version '{ccc_version}'. "
                "Minimum required version is 2.3.7.9. Returning None.",
                "DEBUG"
            )
            return None
        self.log(
            f"Catalyst Center version '{ccc_version}' supports wireless controller settings. "
            f"Proceeding with configuration check for device with IP Address '{fabric_device_ip}' in fabric '{fabric_name}'.",
            "DEBUG"
        )

        wireless_controller_settings = {
            "enable": False,
            "primary_scope": None,
            "secondary_scope": None,
            "rolling_ap_upgrade": None
        }

        sda_wireless_details = self.get_sda_wireless_details_for_switches(fabric_name, fabric_site_id, network_device_id, fabric_device_ip)

        if sda_wireless_details:
            rolling_ap_upgrade_details = sda_wireless_details.get("rollingApUpgrade")
            self.log(
                f"Rolling AP Upgrade details for device with IP address '{fabric_device_ip}' in fabric '{fabric_name}': "
                f"{self.pprint(rolling_ap_upgrade_details)}",
                "DEBUG"
            )
            wireless_controller_settings.update({
                "enable": True,
                "rolling_ap_upgrade": {
                    "enable": rolling_ap_upgrade_details.get("enableRollingApUpgrade"),
                    "ap_reboot_percentage": rolling_ap_upgrade_details.get("apRebootPercentage")
                }
            })

        primary_scope_details = self.get_managed_ap_locations_for_network_device(fabric_device_ip, network_device_id, ap_type="primary")
        secondary_scope_details = self.get_managed_ap_locations_for_network_device(fabric_device_ip, network_device_id, ap_type="secondary")

        wireless_controller_settings.update({
            "primary_scope": primary_scope_details,
            "secondary_scope": secondary_scope_details
        })
        self.log(
            f"Returning wireless controller settings for device with IP Address '{fabric_device_ip}' in fabric '{fabric_name}': "
            f"{self.pprint(wireless_controller_settings)}",
            "INFO"
        )
        return wireless_controller_settings

    def get_have(self, config):
        """
        Get the SDA fabric devices related information from Cisco Catalyst Center.

        Parameters:
            config (dict): Playbook details containing fabric devices details.
        Returns:
            self: The current object with updated fabric devices details.
        Description:
            Check the fabric_devices. If it is not available, return with a msg by setting the
            self.status as 'failed' and return self.
            Call the 'get_have_fabric_devices' function to collect the information
            about the fabric devices in the Cisco Catalyst Center.
        """

        self.log("Starting to retrieve SDA fabric devices information.", "INFO")
        fabric_devices = config.get("fabric_devices")
        if not fabric_devices:
            self.msg = "The parameter 'fabric_devices' is missing under the 'config'."
            self.status = "failed"
            return self

        self.log("Fabric devices found in config. Proceeding with retrieval.", "DEBUG")
        self.get_have_fabric_devices(fabric_devices).check_return_status()
        self.log(
            "Fabric devices information retrieval was successful. Details: {details}".format(
                details=self.have
            ),
            "DEBUG",
        )
        self.log(
            "Current State (have): {current_state}".format(current_state=self.have),
            "INFO",
        )
        self.msg = "Successfully retrieved the SDA fabric devices details from the Cisco Catalyst Center."
        self.status = "success"
        return self

    def validate_local_autonomous_system_number(
        self, local_autonomous_system_number, device_ip
    ):
        """
        Validate the local autonomous system number for the border settings.
        Set the status and the msg before returning from the API
        Check the return value of the API with check_return_status()

        Parameters:
            local_autonomous_system_number (str): Local Autonomous System number of the border device.
            device_ip (str): The IP address of the network device.
        Description:
            The Local Autonomous System number can of two format. One is from 1 to 4294967295.
            The other one can be of dot format. from 1.0 to 65535.65535.
            Find '.' is in the 'local_autonomous_system_number'. If yes split it into two part
            and check if the left part is between 1 to 65535 and the right part is from
            0 to 65535. If the '.' is not present in the 'local_autonomous_system_number',
            check if the value is between 1 to 4294967295.
        """

        try:
            str_asn = str(local_autonomous_system_number)
            if "." in str_asn:

                # Split the input into two parts
                parts = str_asn.split(".")
                if len(parts) == 2:
                    first_part = int(parts[0])
                    second_part = int(parts[1])

                    # Validate the range for both parts
                    if 1 <= first_part <= 65535 and 0 <= second_part <= 65535:
                        self.log(
                            "Input is valid in the format 1.0 to 65535.65535", "INFO"
                        )
                    else:
                        self.msg = "The 'local_autonomous_system_number' should be in the range '1.0' to '65535.65535' for the device '{ip}'.".format(
                            ip=device_ip
                        )
                        self.status = "failed"
                        return self.check_return_status()
                else:
                    self.msg = "The 'local_autonomous_system_number' should contain one '.' and two numeric parts for the device '{ip}'.".format(
                        ip=device_ip
                    )
                    self.status = "failed"
                    return self.check_return_status()
            else:
                local_autonomous_system_number = int(local_autonomous_system_number)
                if not 1 <= local_autonomous_system_number <= 4294967295:
                    self.msg = "The 'local_autonomous_system_number' should be from 1 to 4294967295 for the device '{ip}'.".format(
                        ip=device_ip
                    )
                    self.status = "failed"
                    return self.check_return_status()

        except ValueError:
            self.msg = "The 'local_autonomous_system_number' should contain only digits 0-9 for the device '{ip}'.".format(
                ip=device_ip
            )
            self.status = "failed"
            return self.check_return_status()

        self.log("The 'local_autonomous_system_number' is successfully validated.")
        return

    def get_device_params(self, fabric_id, network_id, device_details, config_index):
        """
        Get the SDA fabric devices detail along with the border
        settings information from playbook.
        Set the status and the msg before returning from the API
        Check the return value of the API with check_return_status()

        Parameters:
            fabric_id (str): The Id of the fabric site.
            network_id (str): The Id of the network device.
            device_details (dict): Playbook details containing fabric devices details along
            with the Border Settings, L2 Handoff, L3 SDA Handoff, L3 IP Handoff information.
            config_index (int): Pointer to the device_config elements in the playbook.
        Returns:
            device_info (dict): The processed device details from the user playbook.
        Description:
            Get the device details from the playbook and do the basic validation and
            do the checks which is done by the GUI.
            Return the device details.
        """

        self.log(
            "Starting get_device_params with fabric_id: {fabric_id}, network_id: {network_id}, config_index: {config_index}".format(
                fabric_id=fabric_id, network_id=network_id, config_index=config_index
            ),
            "DEBUG",
        )
        device_ip = device_details.get("device_ip")
        self.log("Device IP retrieved: {ip}".format(ip=device_ip), "DEBUG")
        device_info = {
            "networkDeviceId": network_id,
            "fabricId": fabric_id,
        }

        # If the user didnot provide the mandatory information and if it can be
        # retrieved from the Cisco Catalyst Center, we will use it
        have_device_details = self.have.get("fabric_devices")[config_index].get(
            "device_details"
        )
        self.log(
            "Existing device details found: {device_details}".format(
                device_details=have_device_details
            ),
            "DEBUG",
        )
        have_device_exists = False
        if have_device_details:
<<<<<<< HEAD
            have_device_exists = self.have.get("fabric_devices")[config_index].get("exists")
=======
            have_device_exists = self.have.get("fabric_devices")[config_index].get(
                "exists"
            )
>>>>>>> 47466887

        self.log(
            "Device exists status: {device_exists}".format(
                device_exists=have_device_exists
            ),
            "DEBUG",
        )

        # Device IP and the Fabric name is mandatory and cannot be fetched from the Cisco Catalyst Center
        device_roles = device_details.get("device_roles")
        if not device_roles:
            self.log("Device roles not provided for device {ip}.".format(ip=device_ip))
            if have_device_exists:
                self.log(
                    "The device details with ip '{ip}' is already present in the Cisco Catalyst Center.".format(
                        ip=device_ip
                    )
                )
                device_roles = have_device_details.get("deviceRoles")

            if not device_roles:
                self.msg = (
                    "The parameter 'device_roles is mandatory under 'device_config' "
                    "for the device with IP '{ip}'.".format(ip=device_ip)
                )
                self.log(str(self.msg), "ERROR")
                self.status = "failed"
                return self.check_return_status()

        self.log("Device roles provided: {roles}".format(roles=device_roles), "DEBUG")
        if sorted(device_roles) == ["CONTROL_PLANE_NODE", "EDGE_NODE"]:
            self.msg = (
                "The current combination of roles {device_roles} is invalid. "
                "An EDGE_NODE in a fabric cannot be a CONTROL_PLANE_NODE.".format(
                    device_roles=device_roles
                )
            )
            self.log(self.msg, "ERROR")
            self.status = "failed"
            self.check_return_status()

        if not have_device_exists:
            if not device_roles:
                self.msg = (
                    "The parameter 'device_roles is mandatory under 'device_config' "
                    "for the device with IP '{ip}'.".format(ip=device_ip)
                )
                self.status = "failed"
                return self.check_return_status()

            if "WIRELESS_CONTROLLER_NODE" in device_roles:
                device_roles.remove("WIRELESS_CONTROLLER_NODE")
                # WIRELESS_CONTROLLER_NODE is added from backend and can't be passed to the API if not present in the backend.

        else:
            device_roles_list = [
                "CONTROL_PLANE_NODE",
                "EDGE_NODE",
                "BORDER_NODE",
<<<<<<< HEAD
                "WIRELESS_CONTROLLER_NODE"
=======
                "WIRELESS_CONTROLLER_NODE",
>>>>>>> 47466887
            ]
            if device_roles is not None:
                for item in device_roles:
                    if item not in device_roles_list:
                        self.msg = "The value '{item}' in 'device_roles' for the IP '{ip}' should be in the list '{roles_list}'.".format(
                            item=item, ip=device_ip, roles_list=device_roles_list
                        )
                        self.status = "failed"
                        return self.check_return_status()

<<<<<<< HEAD
            have_wireless_controller_node = "WIRELESS_CONTROLLER_NODE" in have_device_details.get("deviceRoles")
            want_wireless_controller_node = "WIRELESS_CONTROLLER_NODE" in device_roles

            if want_wireless_controller_node and not have_wireless_controller_node:
                device_roles.remove("WIRELESS_CONTROLLER_NODE")
                # WIRELESS_CONTROLLER_NODE is added from backend and can't be passed to the API if not present in the backend.

            if device_roles and sorted(device_roles) != sorted(have_device_details.get("deviceRoles")):
                self.msg = (
                    "The parameter 'device_roles' cannot be updated in the device with IP '{ip}'."
                    .format(ip=device_ip)
=======
            # The role of the device cannot be updated
            if device_roles and sorted(device_roles) != sorted(
                have_device_details.get("deviceRoles")
            ):
                self.msg = "The parameter 'device_roles' cannot be updated in the device with IP '{ip}'.".format(
                    ip=device_ip
>>>>>>> 47466887
                )
                self.status = "failed"
                return self.check_return_status()

            if not device_roles:
                device_roles = have_device_details.get("deviceRoles")

        device_info.update({"deviceRoles": device_roles})
        self.log(
            "Device info updated with roles: {device_info}".format(
                device_info=device_info
            ),
            "DEBUG",
        )
        if "BORDER_NODE" not in device_roles:
            self.log(
                "Device does not have 'BORDER_NODE' role, returning device_info",
                "DEBUG",
            )
            return device_info

        self.log("Device has 'BORDER_NODE' role; processing border settings", "DEBUG")
        borders_settings = device_details.get("borders_settings")
        have_border_settings = None

        # Get the border settings details from the Cisco Catalyst Center, if available
        if have_device_details:
            have_border_settings = have_device_details.get("borderDeviceSettings")

        if not borders_settings:
            if not have_border_settings:
                self.msg = (
                    "The parameter 'borders_settings' is mandatory when the 'device_roles' has 'BORDER_NODE' "
                    "for the device {ip}.".format(ip=device_ip)
                )
                self.status = "failed"
                return self.check_return_status()

            device_info.update({"borderDeviceSettings": have_border_settings})
            self.log(
                "Border settings retrieved from existing data: {have_border_settings}".format(
                    have_border_settings=have_border_settings
                ),
                "DEBUG",
            )
            return device_info

        self.log("Processing user-provided border settings", "DEBUG")
        border_device_settings = {}
        border_types = []
        layer3_settings = borders_settings.get("layer3_settings")
        layer3_handoff_ip_transit = borders_settings.get("layer3_handoff_ip_transit")
        layer3_handoff_sda_transit = borders_settings.get("layer3_handoff_sda_transit")
        if layer3_settings:
            border_types.append("LAYER_3")
        elif layer3_handoff_ip_transit:
            border_types.append("LAYER_3")
        elif layer3_handoff_sda_transit:
            border_types.append("LAYER_3")
        elif "BORDER_NODE" in device_roles:
            border_types.append("LAYER_3")

        l2_handoff = borders_settings.get("layer2_handoff")
        if l2_handoff:
            border_types.append("LAYER_2")

        if have_border_settings:
            border_types = have_border_settings.get("borderTypes")

        if not border_types:
            self.msg = (
                "The 'layer3_settings' parameter is required under 'borders_settings' when "
                "'device_roles' includes 'BORDER_NODE' for device {ip}.".format(
                    ip=device_ip
                )
            )
            self.status = "failed"
            return self.check_return_status()

        border_device_settings.update({"borderTypes": border_types})

        # Get the border settings from the Cisco Catalyst Center
        have_layer3_settings = None
        if have_border_settings:
            have_layer3_settings = have_border_settings.get("layer3Settings")

        if "LAYER_3" in border_types:
            if not layer3_settings:
                self.log(
                    "The layer 3 settings is not provided in the playbook for the device '{ip}'.".format(
                        ip=device_ip
                    ),
                    "DEBUG",
                )
                if not have_layer3_settings:
                    self.log(
                        "The layer 3 settings of the device '{ip}' is not available in the Cisco Catalyst Center.".format(
                            ip=device_ip
                        ),
                        "DEBUG",
                    )
                    self.msg = (
                        "The parameter 'layer3_settings' is mandatory under 'borders_settings' when the "
                        "'device_roles' has 'BORDER_NODE' for the device {ip}.".format(
                            ip=device_ip
                        )
                    )
                    self.set_operation_result(
                        "failed", False, self.msg, "ERROR"
                    ).check_return_status()
                else:
                    self.log(
                        "Copying the layer 3 settings details of the device '{ip}' "
                        "from the Cisco Catalyst Center: {details}".format(
                            ip=device_ip, details=have_layer3_settings
                        ),
                        "DEBUG",
                    )
                    layer3_settings = have_layer3_settings

            local_autonomous_system_number = layer3_settings.get(
                "local_autonomous_system_number"
            )
            self.log(
                "Local AS number: {asn_number}".format(
                    asn_number=local_autonomous_system_number
                ),
                "DEBUG",
            )
            if local_autonomous_system_number is None:
                if have_layer3_settings:
                    local_autonomous_system_number = have_layer3_settings.get(
                        "localAutonomousSystemNumber"
                    )
                else:
                    self.msg = (
                        "The parameter 'local_autonomous_system_number' is mandatory for the 'layer3_settings' "
                        "for the device with IP '{ip}'.".format(ip=device_ip)
                    )
                    self.status = "failed"
                    return self.check_return_status()
            else:
                existing_as_number = (
                    have_layer3_settings.get("localAutonomousSystemNumber")
                    if have_layer3_settings
                    else None
                )
                if existing_as_number and str(local_autonomous_system_number) != str(
                    existing_as_number
                ):
                    self.msg = (
                        "The parameter 'local_autonomous_system_number' in 'layer3_settings' must not be updated "
                        "for the device with IP '{ip}'.".format(ip=device_ip)
                    )
                    self.status = "failed"
                    return self.check_return_status()

            self.validate_local_autonomous_system_number(
                local_autonomous_system_number, device_ip
            )
            self.log(
                "Successfully validated 'local_autonomous_system_number': {asn_number}".format(
                    asn_number=local_autonomous_system_number
                ),
                "DEBUG",
            )
            is_default_exit = layer3_settings.get("is_default_exit")
            if is_default_exit is None:
                if have_layer3_settings:
                    is_default_exit = have_layer3_settings.get("isDefaultExit", True)
                else:
                    is_default_exit = True
            else:
                if have_layer3_settings:
                    if is_default_exit != have_layer3_settings.get("isDefaultExit"):
                        self.msg = (
                            "The parameter 'is_default_exit' under 'layer3_settings' should not be "
                            "updated for the device with IP '{ip}'.".format(
                                ip=device_ip
                            )
                        )
                        self.set_operation_result(
                            "failed", False, self.msg, "ERROR"
                        ).check_return_status()

            import_external_routes = layer3_settings.get("import_external_routes")
            if import_external_routes is None:
                if have_layer3_settings:
                    have_import_external_routes = have_layer3_settings.get(
                        "importExternalRoutes"
                    )
                    import_external_routes = have_import_external_routes
                else:
                    import_external_routes = True
            else:
                if have_layer3_settings:
                    have_import_external_routes = have_layer3_settings.get(
                        "importExternalRoutes"
                    )
                    if import_external_routes != have_import_external_routes:
                        self.msg = (
                            "The parameter 'import_external_routes' under 'layer3_settings' should not be "
                            "updated for the device with IP '{ip}'.".format(
                                ip=device_ip
                            )
                        )
                        self.status = "failed"
                        return self.check_return_status()

            border_priority = layer3_settings.get("border_priority")
            # Default value of border priority is 10
            # we can se the border priority from 0 to 9
            if not border_priority:
                if have_layer3_settings:
                    have_border_priority = have_layer3_settings.get("borderPriority")
                    if have_border_priority and have_border_priority != 10:
                        border_priority = have_border_priority
            else:
                try:
                    border_priority = int(border_priority)
                    if not 1 <= border_priority <= 9:
                        self.msg = "The 'border_priority' should be from 1 to 9 for the device '{ip}'.".format(
                            ip=device_ip
                        )
                        self.status = "failed"
                        return self.check_return_status()

                except ValueError:
                    self.msg = "The 'border_priority' should contain only digits 0-9 for the device '{ip}'.".format(
                        ip=device_ip
                    )
                    self.status = "failed"
                    return self.check_return_status()

            prepend_autonomous_system_count = layer3_settings.get(
                "prepend_autonomous_system_count"
            )
            # Default value of prepend autonomous system count is 0
            # we can se the prepend autonomous system count from 1 to 10
            if not prepend_autonomous_system_count:
                if have_layer3_settings:
                    have_prepend_autonomous_system_count = have_layer3_settings.get(
                        "prependAutonomousSystemCount"
                    )
                    if (
                        have_prepend_autonomous_system_count
                        and have_prepend_autonomous_system_count != 0
                    ):
                        prepend_autonomous_system_count = (
                            have_prepend_autonomous_system_count
                        )
            else:
                try:
                    prepend_autonomous_system_count = int(
                        prepend_autonomous_system_count
                    )
                    if not 1 <= prepend_autonomous_system_count <= 10:
                        self.msg = "The 'prepend_autonomous_system_count' should be from 1 to 10 for the device '{ip}'.".format(
                            ip=device_ip
                        )
                        self.status = "failed"
                        return self.check_return_status()

                except ValueError:
                    self.msg = "The 'prepend_autonomous_system_count' should contain only digits 0-9 for the device '{ip}'.".format(
                        ip=device_ip
                    )
                    self.status = "failed"
                    return self.check_return_status()

            border_device_settings.update(
                {
                    "layer3Settings": {
                        "localAutonomousSystemNumber": str(
                            local_autonomous_system_number
                        ),
                        "isDefaultExit": is_default_exit,
                        "importExternalRoutes": import_external_routes,
                    }
                }
            )
            if border_priority:
                border_device_settings.get("layer3Settings").update(
                    {
                        "borderPriority": border_priority,
                    }
                )

            if prepend_autonomous_system_count:
                border_device_settings.get("layer3Settings").update(
                    {
                        "prependAutonomousSystemCount": prepend_autonomous_system_count,
                    }
                )

            device_info.update({"borderDeviceSettings": border_device_settings})
            self.log(
                "Final device info: {device_info}".format(device_info=device_info),
                "DEBUG",
            )

        return device_info

    def validate_vlan_fields(self, internal_vlan_id, external_vlan_id, device_ip):
        """
        Get the L2 Handoff of the SDA fabric devices information from playbook.
        Set the status and the msg before returning from the API
        Check the return value of the API with check_return_status()

        Parameters:
            fabric_id (str): The Id of the fabric site.
            network_id (str): The Id of the network device.
            device_details (dict): Playbook details containing fabric devices details along
            with the Border Settings, L2 Handoff, L3 SDA Handoff, L3 IP Handoff information.
            device_config_index (int): The index of the device details in the device_config.
        Returns:
            l2_handoff_info (list): The processed L2 Handoff details from the user playbook.
        Description:
            Validate the existence of the internal_vlan_id and external_vlan_id.
            Check whether the vlan ID is in reserved vlan id and within the range.
        """

        if not internal_vlan_id:
            return (
                "The 'interface_name' is mandatory under 'layer2_handoff' for device with IP '{ip}'".format(
                    ip=device_ip
                ),
                "failed",
            )

        # Internal vlan id can be from 2 to 4094
        # Except 1002, 1003, 1004, 1005, 2046, 4094
        try:
            internal_vlan_id = int(internal_vlan_id)
            reserved_vlans = [1, 1002, 1003, 1004, 1005, 2046, 4094]
            if not (2 <= internal_vlan_id <= 4094):
                return (
                    "The 'internal_vlan_id' should be from 2 to 4094 for the device '{ip}'.".format(
                        ip=device_ip
                    ),
                    "failed",
                )

            if not (internal_vlan_id not in reserved_vlans):
                return (
                    "The 'internal_vlan_id' should not be a reserved VLAN '{reserved_vlan}' for the device '{ip}'.".format(
                        reserved_vlan=reserved_vlans, ip=device_ip
                    ),
                    "failed",
                )

        except ValueError:
            return (
                "The 'internal_vlan_id' should contain only digits 0-9 for the device '{ip}'.".format(
                    ip=device_ip
                ),
                "failed",
            )

        if not external_vlan_id:
            return (
                "The 'external_vlan_id' is mandatory under 'layer2_handoff' for "
                "the device with IP '{ip}'".format(ip=device_ip),
                "failed",
            )

        # External vlan id can be from 2 to 4094
        # Except 1002, 1003, 1004, 1005, 2046, 4094
        try:
            external_vlan_id = int(external_vlan_id)
            reserved_vlans = [1, 1002, 1003, 1004, 1005, 2046, 4094]
            if not (2 <= external_vlan_id <= 4094):
                return (
                    "The 'external_vlan_id' should be from 2 to 4094 for the device '{ip}'.".format(
                        ip=device_ip
                    ),
                    "failed",
                )

            if not (external_vlan_id not in reserved_vlans):
                return (
                    "The 'external_vlan_id' should not be a reserved VLAN '{reserved_vlan}' for the device '{ip}'.".format(
                        reserved_vlan=reserved_vlans, ip=device_ip
                    ),
                    "failed",
                )

        except ValueError:
            return (
                "The 'external_vlan_id' should contain only digits 0-9 for the device '{ip}'.".format(
                    ip=device_ip
                ),
                "failed",
            )

        return None

    def check_transit_type(self, transit_id):
        """
        Check whether the given transit id is LISP/PUB SUB or LISP/BGP.

        Parameters:
            transit_id (str): The id of the transit network.
        Returns:
            is_transit_pub_sub (bool): Returns True, if the transit type is 'SDA_LISP_PUB_SUB_TRANSIT'. Else, False.
        Description:
            Calls the 'get_transit_networks' API by setting the 'id' and 'type' fields
            with the given transit id and 'SDA_LISP_PUB_SUB_TRANSIT'.
            If the response is valid, fetch the Id and return True, otherwise False.
        """

        self.log(
            "Fetching transit type for transit ID: '{id}'".format(id=transit_id),
            "DEBUG",
        )
        is_transit_pub_sub = False
        try:
            transit_details = self.dnac._exec(
                family="sda",
                function="get_transit_networks",
                params={"id": transit_id, "type": "SDA_LISP_PUB_SUB_TRANSIT"},
            )

            # If the SDK returns no response, then the transit does not exist with type 'SDA_LISP_PUB_SUB_TRANSIT'
            transit_details = transit_details.get("response")
            if not transit_details:
                self.log(
                    "There is no transit network with the id '{id}' with transit type 'SDA_LISP_PUB_SUB_TRANSIT'.".format(
                        id=transit_id
                    ),
                    "DEBUG",
                )
                return is_transit_pub_sub

            self.log(
                "Transit network found with ID: '{id}' and type 'SDA_LISP_PUB_SUB_TRANSIT'.".format(
                    id=transit_id
                ),
                "DEBUG",
            )
            is_transit_pub_sub = True
        except Exception as msg:
            self.msg = "Exception occurred while running the API 'get_transit_networks': {msg}".format(
                msg=msg
            )
            self.log(self.msg, "CRITICAL")
            self.status = "failed"
            return self.check_return_status()

        return is_transit_pub_sub

    def get_l2_handoff_params(
        self, fabric_id, network_id, device_details, device_config_index
    ):
        """
        Get the L2 Handoff of the SDA fabric devices information from playbook.
        Set the status and the msg before returning from the API
        Check the return value of the API with check_return_status()

        Parameters:
            fabric_id (str): The Id of the fabric site.
            network_id (str): The Id of the network device.
            device_details (dict): Playbook details containing fabric devices details along
            with the Border Settings, L2 Handoff, L3 SDA Handoff, L3 IP Handoff information.
            device_config_index (int): The index of the device details in the device_config.
        Returns:
            l2_handoff_info (list): The processed L2 Handoff details from the user playbook.
        Description:
            Check the existence of the borders_settings and layer2_handoff in the playbook.
            Get and validate the interface_name, internal_vlan_id and external_vlan_id.
        """

        l2_handoff_info = []
        borders_settings = device_details.get("borders_settings")
        if not borders_settings:
            self.log(
                "No borders settings found in device details for IP: {device_ip}".format(
                    device_ip=device_details.get("device_ip")
                ),
                "DEBUG",
            )
            return l2_handoff_info

        layer2_handoff = borders_settings.get("layer2_handoff")
        if not layer2_handoff:
            self.log(
                "No layer2 handoff settings found in borders settings for device IP: {device_ip}".format(
                    device_ip=device_details.get("device_ip")
                ),
                "DEBUG",
            )
            return l2_handoff_info

        device_ip = device_details.get("device_ip")
        l2_handoff_index = -1
        have_l2_handoff_details = self.have.get("fabric_devices")[
            device_config_index
        ].get("l2_handoff_details")
        for item in layer2_handoff:
            l2_handoff_index += 1
            l2_handoff = {
                "networkDeviceId": network_id,
                "fabricId": fabric_id,
            }
            if have_l2_handoff_details and have_l2_handoff_details[l2_handoff_index]:
                self.log(
                    "Skipping existing L2 handoff details for device IP: {device_ip} at index: {index}".format(
                        device_ip=device_ip, index=l2_handoff_index
                    ),
                    "DEBUG",
                )
                continue

            interface_name = item.get("interface_name")
            if not interface_name:
                self.msg = (
                    "The 'interface_name' is mandatory under 'layer2_handoff' for "
                    "the device with IP '{ip}'".format(ip=device_ip)
                )
                self.status = "failed"
                return self.check_return_status()

            internal_vlan_id = item.get("internal_vlan_id")
            external_vlan_id = item.get("external_vlan_id")
            error = self.validate_vlan_fields(
                internal_vlan_id, external_vlan_id, device_ip
            )
            if error:
                (self.msg, self.status) = error
                self.log(
                    "Validation error for device IP {ip}: {msg}".format(
                        ip=device_ip, msg=self.msg
                    )
                )
                return self.check_return_status()

            l2_handoff.update(
                {
                    "interfaceName": interface_name,
                    "internalVlanId": internal_vlan_id,
                    "externalVlanId": external_vlan_id,
                }
            )

            l2_handoff_info.append(l2_handoff)

        self.log(
            "L2 handoff parameters successfully retrieved for device IP: {device_ip}".format(
                device_ip=device_ip
            ),
            "DEBUG",
        )
        return l2_handoff_info

    def get_sda_l3_handoff_params(
        self, fabric_id, network_id, device_details, device_config_index
    ):
        """
        Get the L3 SDA Handoff of the SDA fabric devices information from playbook.
        Set the status and the msg before returning from the API
        Check the return value of the API with check_return_status()

        Parameters:
            fabric_id (str): The Id of the fabric site.
            network_id (str): The Id of the network device.
            device_details (dict): Playbook details containing fabric devices details along
            with the Border Settings, L2 Handoff, L3 SDA Handoff, L3 IP Handoff information.
            device_config_index (int): The index of the device details in the device_config.
        Returns:
            sda_l3_handoff_info (dict): The processed L3 Handoff with SDA transit details from the user playbook.
        Description:
            Check the existence of the borders_settings and layer3_handoff_sda_transit in the playbook.
            Get and validate the transit_name, connected_to_internet, affinity_id_prime,
            affinity_id_decider and is_multicast_over_transit_enabled.
        """

        sda_l3_handoff_info = {}
        device_ip = device_details.get("device_ip")
        borders_settings = device_details.get("borders_settings")
        if not borders_settings:
            self.log(
                "No borders settings found for device IP: {device_ip}".format(
                    device_ip=device_ip
                ),
                "DEBUG",
            )
            return sda_l3_handoff_info

        layer3_handoff_sda_transit = borders_settings.get("layer3_handoff_sda_transit")
        if not layer3_handoff_sda_transit:
            self.log(
                "No layer3 handoff SDA transit settings found for device IP: {device_ip}".format(
                    device_ip=device_ip
                ),
                "DEBUG",
            )
            return sda_l3_handoff_info

        sda_l3_handoff_info = {
            "networkDeviceId": network_id,
            "fabricId": fabric_id,
        }

        is_sda_l3_handoff_exists = False
<<<<<<< HEAD
        have_sda_l3_handoff = self.have.get("fabric_devices")[device_config_index].get("sda_l3_handoff_details")
=======
        have_sda_l3_handoff = self.have.get("fabric_devices")[device_config_index].get(
            "sda_l3_handoff_details"
        )
>>>>>>> 47466887
        if have_sda_l3_handoff:
            self.log(
                "Existing L3 handoff found for device IP: {device_ip}".format(
                    device_ip=device_ip
                ),
                "DEBUG",
            )
            is_sda_l3_handoff_exists = True

        transit_name = layer3_handoff_sda_transit.get("transit_network_name")
        if not transit_name:
            self.msg = "The parameter 'transit_name' is mandatory under 'layer3_handoff_sda_transit'."
            self.status = "failed"
            return self.check_return_status()

        transit_id = self.get_transit_id_from_name(transit_name)
        if not transit_id:
            self.msg = "The SDA transit with the name '{name}' is not available in the Cisco Catalyst Center.".format(
                name=transit_name
            )
            self.status = "failed"
            return self.check_return_status()

        self.log(
            "Transit ID for the transit name {name}: {id}".format(
                name=transit_name, id=transit_id
            )
        )

        is_transit_pub_sub = self.check_transit_type(transit_id)
        self.log(
            "The transit type is 'LISP/PUB SUB': {is_transit_pub_sub}".format(
                is_transit_pub_sub=is_transit_pub_sub
            )
        )
        connected_to_internet = layer3_handoff_sda_transit.get("connected_to_internet")
        if connected_to_internet is None:
            if is_sda_l3_handoff_exists:
                connected_to_internet = have_sda_l3_handoff.get("connectedToInternet")
            else:
                connected_to_internet = False

        self.log(
            "Connected to internet for device IP {device_ip}: {connected_to_internet}".format(
                device_ip=device_ip, connected_to_internet=connected_to_internet
            ),
            "DEBUG",
        )

        is_multicast_over_transit_enabled = layer3_handoff_sda_transit.get(
            "is_multicast_over_transit_enabled"
        )
        if is_multicast_over_transit_enabled is None:
            if is_sda_l3_handoff_exists:
                is_multicast_over_transit_enabled = have_sda_l3_handoff.get(
                    "isMulticastOverTransitEnabled"
                )
            else:
                is_multicast_over_transit_enabled = False

            self.log(
                "Multicast over transit enabled for device IP {device_ip}: {is_multicast_enabled}".format(
                    device_ip=device_ip,
                    is_multicast_enabled=is_multicast_over_transit_enabled,
                )
            )

        affinity_id_prime = layer3_handoff_sda_transit.get("affinity_id_prime")
        if not affinity_id_prime:
            if is_sda_l3_handoff_exists:
                have_affinity_id_prime = have_sda_l3_handoff.get("affinityIdPrime")
                if not have_affinity_id_prime:
                    affinity_id_prime = have_affinity_id_prime
        else:

            # Affinity id prime value should be from 0 to 2147483647
            try:
                affinity_id_prime = int(affinity_id_prime)
                if not (0 <= affinity_id_prime <= 2147483647):
                    self.msg = (
                        "The 'affinity_id_prime' should be from 0 to 2147483647 for the "
                        "device '{device_ip}'".format(device_ip=device_ip)
                    )
                    self.status = "failed"
                    return self.check_return_status()

            except ValueError:
                self.msg = "The 'affinity_id_prime' should contain only digits 0-9 for the device '{ip}'.".format(
                    ip=device_ip
                )
                self.status = "failed"
                return self.check_return_status()

        self.log(
            "Affinity ID Prime is set to: {affinity_id_prime}".format(
                affinity_id_prime=affinity_id_prime
            ),
            "DEBUG",
        )
        affinity_id_decider = layer3_handoff_sda_transit.get("affinity_id_decider")
        if not affinity_id_decider:
            if is_sda_l3_handoff_exists:
                have_affinity_id_decider = have_sda_l3_handoff.get("affinityIdDecider")
                if not have_affinity_id_decider:
                    affinity_id_decider = have_affinity_id_decider
        else:

            # Affinity id decider value should be from 0 to 2147483647
            try:
                affinity_id_decider = int(affinity_id_decider)
                if not (0 <= affinity_id_decider <= 2147483647):
                    self.msg = (
                        "The 'affinity_id_decider' should be from 0 to 2147483647 for the "
                        "device '{device_ip}'".format(device_ip=device_ip)
                    )
                    self.status = "failed"
                    return self.check_return_status()

            except ValueError:
                self.msg = "The 'affinity_id_decider' should contain only digits 0-9 for the device '{ip}'.".format(
                    ip=device_ip
                )
                self.status = "failed"
                return self.check_return_status()

        self.log(
            "Affinity ID Decider is set to: {affinity_id_decider}".format(
                affinity_id_decider=affinity_id_decider
            ),
            "DEBUG",
        )
        if (not affinity_id_prime) ^ (not affinity_id_decider):
            self.msg = (
                "Either 'affinity_id_prime' or 'affinity_id_decider' is not accepted. If you wish "
                "to add the affinity, pass both the 'affinity_id_prime' or 'affinity_id_decider' "
                "for the device with IP '{ip}".format(ip=device_ip)
            )
            self.status = "failed"
            return self.check_return_status()

        sda_l3_handoff_info.update(
            {
                "transitNetworkId": transit_id,
                "connectedToInternet": connected_to_internet,
            }
        )

        if is_transit_pub_sub:
            sda_l3_handoff_info.update(
                {
                    "affinityIdPrime": affinity_id_prime,
                    "affinityIdDecider": affinity_id_decider,
                    "isMulticastOverTransitEnabled": is_multicast_over_transit_enabled,
                }
            )

        self.log(
            "Successfully retrieved L3 handoff parameters for device IP: {device_ip}".format(
                device_ip=device_ip
            )
        )
        return sda_l3_handoff_info

    def validate_layer3_handoff_ip_transit(
        self,
        item,
        device_ip,
        is_ip_l3_handoff_exists,
        have_ip_l3_handoff,
        l3_ip_handoff_index,
    ):
        """
        Validate Layer 3 handoff IP transit parameters.

        Parameters:
            item (dict): The current item from layer3_handoff_ip_transit.
            device_ip (str): The device IP address.
            is_ip_l3_handoff_exists (int): The existence of the L3 handoff item.
            have_ip_l3_handoff (dict): Existing L3 handoff details for the device.
            l3_ip_handoff_index (int): Index for the current item in the 'have_ip_l3_handoff'.

        Returns:
            tuple: A tuple containing transit_id, interface_name, virtual_network_name, vlan_id, tcp_mss_adjustment
                   and a success flag.
        Description:
            Check the existence of the borders_settings and layer3_handoff_ip_transit in the playbook.
            Get and validate the transit_name, interface_name, virtual_network_name,
            vlan_id and tcp_mss_adjustment.
        """

        transit_name = item.get("transit_network_name")
        if not transit_name:
            self.msg = "The parameter 'transit_name' is mandatory under 'layer3_handoff_sda_transit'."
            self.status = "failed"
            self.log(self.msg, "ERROR")
            return (None, None, None, None, None, False)

        self.log(
            "Transit network name found: {transit_name}".format(
                transit_name=transit_name
            ),
            "DEBUG",
        )
        transit_id = self.get_transit_id_from_name(transit_name)
        if not transit_id:
            self.msg = "The IP transit with the name '{name}' is not available in the Cisco Catalyst Center.".format(
                name=transit_name
            )
            self.status = "failed"
            self.log(self.msg, "ERROR")
            return (None, None, None, None, None, False)

        self.log(
            "Transit network ID resolved: {transit_id}".format(transit_id=transit_id),
            "DEBUG",
        )
        interface_name = item.get("interface_name")
        if not interface_name:
            self.msg = (
                "The 'interface_name' is mandatory under 'layer3_handoff_ip_transit' for "
                "the device with IP '{ip}'".format(ip=device_ip)
            )
            self.status = "failed"
            self.log(self.msg, "ERROR")
            return (None, None, None, None, None, False)

        self.log(
            "Interface name found: {interface_name}".format(
                interface_name=interface_name
            ),
            "DEBUG",
        )
        virtual_network_name = item.get("virtual_network_name")
        if virtual_network_name:
            is_valid_virtual_network = self.check_valid_virtual_network_name(
                virtual_network_name
            )
            if not is_valid_virtual_network:
                self.msg = "The virtual network with the name '{virtual_nw_name}' is not valid.".format(
                    virtual_nw_name=virtual_network_name
                )
                self.status = "failed"
                self.log(self.msg, "ERROR")
                return (None, None, None, None, None, False)

        self.log(
            "Valid virtual network name: {vn_name}".format(
                vn_name=virtual_network_name
            ),
            "DEBUG",
        )
        vlan_id = item.get("vlan_id")
        if vlan_id:

            # vlan id can be from 2 to 4094
            # Except 1002, 1003, 1004, 1005, 2046, 4094
            try:
                vlan_id = int(vlan_id)
                reserved_vlans = [1, 1002, 1003, 1004, 1005, 2046, 4094]
                if not (2 <= vlan_id <= 4094):
                    self.msg = "The 'vlan_id' should be from 2 to 4094 for the device '{ip}'.".format(
                        ip=device_ip
                    )
                    self.status = "failed"
                    self.log(self.msg, "ERROR")
                    return (None, None, None, None, None, False)

                if vlan_id in reserved_vlans:
                    self.msg = "The 'vlan_id' should not be a reserved VLAN '{reserved_vlan}' for the device '{ip}'.".format(
                        reserved_vlan=reserved_vlans, ip=device_ip
                    )
                    self.status = "failed"
                    self.log(self.msg, "ERROR")
                    return (None, None, None, None, None, False)

            except ValueError:
                self.msg = "The 'vlan_id' should contain only digits 0-9 for the device '{ip}'.".format(
                    ip=device_ip
                )
                self.status = "failed"
                self.log(self.msg, "ERROR")
                return (None, None, None, None, None, False)

        if is_ip_l3_handoff_exists:
            if not (virtual_network_name and vlan_id):
                self.msg = (
                    "The 'virtual_network_name' or 'vlan_id' is mandatory under 'layer3_handoff_ip_transit' "
                    "for updating the Layer 3 Handoff with IP transit in the device with IP '{ip}'".format(
                        ip=device_ip
                    )
                )
                self.status = "failed"
                self.log(self.msg, "ERROR")
                return (None, None, None, None, None, False)
            elif virtual_network_name and (not vlan_id):
                vlan_id = have_ip_l3_handoff[l3_ip_handoff_index].get("vlanId")
            elif vlan_id and (not virtual_network_name):
                virtual_network_name = have_ip_l3_handoff[l3_ip_handoff_index].get(
                    "virtualNetworkName"
                )
        else:
            if not (virtual_network_name and vlan_id):
                self.msg = (
                    "The 'virtual_network_name' and  'vlan_id' are mandatory under 'layer3_handoff_ip_transit' for "
                    "adding the Layer 3 Handoff with IP transit in the device with IP '{ip}'".format(
                        ip=device_ip
                    )
                )
                self.status = "failed"
                self.log(self.msg, "ERROR")
                return (None, None, None, None, None, False)

        tcp_mss_adjustment = item.get("tcp_mss_adjustment")
        if not tcp_mss_adjustment:
            if is_ip_l3_handoff_exists:
                have_tcp_mss_adjustment = have_ip_l3_handoff[l3_ip_handoff_index].get(
                    "tcpMssAdjustment"
                )
                if have_tcp_mss_adjustment:
                    tcp_mss_adjustment = have_tcp_mss_adjustment
            else:
                tcp_mss_adjustment = 0
        else:

            # TCP mss adjustment should be from 500 to 1440
            try:
                tcp_mss_adjustment = int(tcp_mss_adjustment)
                if not (500 <= tcp_mss_adjustment <= 1440):
                    self.msg = "The 'tcp_mss_adjustment' should be from 500 to 1440 in 'layer3_handoff_ip_transit' for the device '{ip}'.".format(
                        ip=device_ip
                    )
                    self.status = "failed"
                    self.log(self.msg, "ERROR")
                    return (None, None, None, None, None, False)

            except ValueError:
                self.msg = "The 'tcp_mss_adjustment' should contain only digits 0-9 for the device '{ip}'.".format(
                    ip=device_ip
                )
                self.status = "failed"
                self.log(self.msg, "ERROR")
                return (None, None, None, None, None, False)

        return (
            transit_id,
            interface_name,
            virtual_network_name,
            vlan_id,
            tcp_mss_adjustment,
            True,
        )

    def get_ip_l3_handoff_params(
        self, fabric_id, network_id, device_details, device_config_index, fabric_name
    ):
        """
        Get the L3 IP Handoff of the SDA fabric devices information from playbook.
        Set the status and the msg before returning from the API
        Check the return value of the API with check_return_status()

        Parameters:
            fabric_id (str): The Id of the fabric site.
            network_id (str): The Id of the network device.
            device_details (dict): Playbook details containing fabric devices details along
            with the Border Settings, L2 Handoff, L3 SDA Handoff, L3 IP Handoff information.
            device_config_index (int): The index of the device details in the device_config.
            fabric_name (str): The name of the fabric site.
        Returns:
            ip_l3_handoff_info (list): The processed L3 Handoff with IP transit details from the user playbook.
        """

        self.log(
            "Fetching the L3 Handoff with the IP Transit under the fabric '{fabric_name}".format(
                fabric_name=fabric_name
            )
        )
        ip_l3_handoff_info = []
        borders_settings = device_details.get("borders_settings")
        if not borders_settings:
            self.log(
                "No border settings found for device with IP: {ip}".format(
                    ip=device_details.get("device_ip")
                )
            )
            return ip_l3_handoff_info

        layer3_handoff_ip_transit = borders_settings.get("layer3_handoff_ip_transit")
        if not layer3_handoff_ip_transit:
            self.log(
                "No Layer 3 Handoff with IP Transit found for device with IP: {ip}".format(
                    ip=device_details.get("device_ip")
                )
            )
            return ip_l3_handoff_info

        device_ip = device_details.get("device_ip")
        l3_ip_handoff_index = -1
        for item in layer3_handoff_ip_transit:
            l3_ip_handoff_index += 1
            l3_ip_handoff = {
                "networkDeviceId": network_id,
                "fabricId": fabric_id,
            }
            is_ip_l3_handoff_exists = False
<<<<<<< HEAD
            have_ip_l3_handoff = self.have.get("fabric_devices")[device_config_index].get("ip_l3_handoff_details")
=======
            have_ip_l3_handoff = self.have.get("fabric_devices")[
                device_config_index
            ].get("ip_l3_handoff_details")
>>>>>>> 47466887
            if have_ip_l3_handoff and have_ip_l3_handoff[l3_ip_handoff_index]:
                is_ip_l3_handoff_exists = True
                self.log(
                    "Existing IP L3 handoff found for index {index}: {details}".format(
                        index=l3_ip_handoff_index,
                        details=have_ip_l3_handoff[l3_ip_handoff_index],
                    ),
                    "DEBUG",
                )

            (
                transit_id,
                interface_name,
                virtual_network_name,
                vlan_id,
                tcp_mss_adjustment,
                is_valid,
            ) = self.validate_layer3_handoff_ip_transit(
                item,
                device_details.get("device_ip"),
                is_ip_l3_handoff_exists,
                have_ip_l3_handoff,
                l3_ip_handoff_index,
            )

            if not is_valid:
                self.check_return_status()

            l3_ip_handoff.update(
                {
                    "transitNetworkId": transit_id,
                    "interfaceName": interface_name,
                    "virtualNetworkName": virtual_network_name,
                    "vlanId": vlan_id,
                }
            )
            if tcp_mss_adjustment:
                l3_ip_handoff.update(
                    {
                        "tcpMssAdjustment": tcp_mss_adjustment,
                    }
                )

            self.log(
                "L3 IP handoff parameters updated: {l3_ip_handoff}".format(
                    l3_ip_handoff=l3_ip_handoff
                ),
                "DEBUG",
            )

            # If the fabric device is available, then fetch the local and remote IP addresses
            if is_ip_l3_handoff_exists:
                local_ip_address = have_ip_l3_handoff[l3_ip_handoff_index].get(
                    "localIpAddress"
                )
                remote_ip_address = have_ip_l3_handoff[l3_ip_handoff_index].get(
                    "remoteIpAddress"
                )
                local_ipv6_address = have_ip_l3_handoff[l3_ip_handoff_index].get(
                    "localIpv6Address"
                )
                remote_ipv6_address = have_ip_l3_handoff[l3_ip_handoff_index].get(
                    "remoteIpv6Address"
                )
                l3_ip_handoff.update(
                    {
                        "localIpAddress": local_ip_address,
                        "remoteIpAddress": remote_ip_address,
                        "localIpv6Address": local_ipv6_address,
                        "remoteIpv6Address": remote_ipv6_address,
                    }
                )
            else:

                # If external_connectivity_ip_pool_name is given local and remote address will be ignored
                # If external_connectivity_ip_pool_name is not given, then local and remote is mandatory
                external_connectivity_ip_pool_name = item.get(
                    "external_connectivity_ip_pool_name"
                )
                if external_connectivity_ip_pool_name:

                    # Check if the reserved pool is available in the Cisco Catalyst Center or not
                    is_valid_reserved_pool = self.check_valid_reserved_pool(
                        external_connectivity_ip_pool_name, fabric_name
                    )
                    if not is_valid_reserved_pool:
                        self.msg = (
                            "The 'external_connectivity_ip_pool_name' is not a valid reserved pool for the "
                            "device with IP '{ip}'.".format(ip=device_ip)
                        )
                        self.status = "failed"
                        return self.check_return_status()

                    l3_ip_handoff.update(
                        {
                            "externalConnectivityIpPoolName": external_connectivity_ip_pool_name
                        }
                    )
                else:
                    local_ip_address = item.get("local_ip_address")
                    remote_ip_address = item.get("remote_ip_address")
                    local_ipv6_address = item.get("local_ipv6_address")
                    remote_ipv6_address = item.get("remote_ipv6_address")
                    if not (local_ip_address and remote_ip_address):
                        self.msg = (
                            "The parameters 'local_ip_address' and 'remote_ip_address' is mandatory for "
                            "creating L3 Handoff with IP Transit."
                        )
                        self.status = "failed"
                        return self.check_return_status()

                    l3_ip_handoff.update(
                        {
                            "localIpAddress": local_ip_address,
                            "remoteIpAddress": remote_ip_address,
                        }
                    )
                    if local_ipv6_address and remote_ipv6_address:
                        l3_ip_handoff.update(
                            {
                                "localIpv6Address": local_ipv6_address,
                                "remoteIpv6Address": remote_ipv6_address,
                            }
                        )
                    elif local_ipv6_address or remote_ipv6_address:
                        self.msg = (
                            "If IPv6 addresses need to added. Please provide both local and remote IPv6 address "
                            "for the device '{ip}".format(ip=device_ip)
                        )
                        self.status = "failed"
                        return self.check_return_status()

            ip_l3_handoff_info.append(l3_ip_handoff)

        return ip_l3_handoff_info

    def deduplicate_list_of_dict(self, list_of_dicts):
        """
        Removes duplicate dictionaries from a list while preserving order.

        This method logs the initial input list, processes each dictionary to ensure uniqueness
        based on its key-value pairs, and logs detailed information about each dictionary processed,
        including whether it was added as unique or skipped as a duplicate. Finally, it logs the
        summary of the deduplication process along with the resulting list.

        Args:
            list_of_dicts (list of dict): A list containing dictionaries that may have duplicates.

        Returns:
            list of dict: A new list containing only unique dictionaries from the input list,
                        with order preserved based on the first occurrence.

        Description:
            The method iterates over the input list, converting each dictionary into a frozenset of
            its items for hashable comparison. It tracks dictionaries that have already been seen,
            and if a dictionary is unique (not previously seen), it is added to the result list.
            Logs are generated to track the start of the process, each dictionary's processing result,
            and the completion of deduplication including original and deduplicated list sizes.
        """

        self.log("Initializing deduplication of list of dictionaries.", "INFO")
        self.log(f"Input list:\n{list_of_dicts}", "INFO")
        seen_dicts = set()
        unique_dicts = []

        for index, current_dict in enumerate(list_of_dicts):
            dict_identifier = frozenset(current_dict.items())  # Used only for comparison
            if dict_identifier not in seen_dicts:
                seen_dicts.add(dict_identifier)
                unique_dicts.append(current_dict)  # Keep original dict
                self.log(f"Added unique dictionary at index {index}: {current_dict}", "INFO")
            else:
                self.log(f"Skipped duplicate dictionary at index {index}: {current_dict}", "INFO")

        self.log(
<<<<<<< HEAD
            f"Deduplication complete.\nOriginal list length: {len(list_of_dicts)}\n"
            f"Deduplicated list length: {len(unique_dicts)}\nFinal output:\n{unique_dicts}",
            "INFO"
        )

        return unique_dicts

    def _process_scope_list(self, scope_list):
        """
        Process a list of site names to retrieve detailed site info including child sites.

        Args:
            scope_list (list): List of site names.

        Returns:
            list: Deduplicated list of dicts with 'siteId' and 'siteNameHierarchy' for sites.

        Description:
            For each site name, this method fetches both the site and its child sites from Catalyst Center
            using `get_site()`. It then extracts relevant site details and deduplicates the final list before returning.
        """
        self.log(f"Processing scope list with {len(scope_list)} site(s): {scope_list}", "DEBUG")

        if not scope_list:
            self.log("Scope list is empty, returning empty list.", "DEBUG")
            return []

        processed_scope = []
        for site_name in scope_list:
            child_sites = self.get_site(site_name + "/.*").get("response", [])
            current_site = self.get_site(site_name).get("response", [])

            self.log(
                f"For site '{site_name}', found {len(child_sites)} child sites and {len(current_site)} current site(s).",
                "DEBUG"
            )

            all_containing_sites = child_sites + current_site
            for containing_site in all_containing_sites:
                containing_site_info = {
                    "siteId": containing_site.get("id"),
                    "siteNameHierarchy": containing_site.get("nameHierarchy")
                }
                processed_scope.append(containing_site_info)

        deduped_scope = self.deduplicate_list_of_dict(processed_scope)
        self.log(f"Deduplicated scope list contains {len(deduped_scope)} entries.", "DEBUG")

        return deduped_scope

    def _validate_enable_field(self, wireless_controller_config):
        """
        Validate the 'enable' field in wireless_controller_settings.

        Args:
            wireless_controller_config (dict): Wireless controller settings dict from playbook.

        Returns:
            bool: The value of the 'enable' field.

        Description:
            Checks if the 'enable' field is present and is a boolean.
            Logs relevant messages during validation.
            Exits the program if validation fails.
        """
        self.log("Starting validation of 'enable' field in wireless controller settings...", "DEBUG")
        enable = wireless_controller_config.get("enable")
        if enable is None:
            self.msg = "'enable' field is required but missing in wireless controller settings."
            self.fail_and_exit(self.msg)
        if not isinstance(enable, bool):
            self.msg = "'enable' field must be a boolean value in wireless controller settings."
            self.fail_and_exit(self.msg)
        self.log(f"Validated 'enable' field: {enable}", "DEBUG")
        return enable

    def _validate_reload_field(self, wireless_controller_config):
        """
        Validate the 'reload' field in wireless_controller_settings.

        Args:
            wireless_controller_config (dict): Wireless controller settings dict from playbook.

        Returns:
            bool: The value of the 'reload' field, defaulting to False if not present.

        Description:
            Checks if the 'reload' field is a boolean if provided.
            Logs relevant messages during validation.
            Exits the program if validation fails.
        """
        self.log("Starting validation of 'reload' field in wireless controller settings...", "DEBUG")
        reload_on_disable = wireless_controller_config.get("reload", False)
        if not isinstance(reload_on_disable, bool):
            self.fail_and_exit("'reload' field must be a boolean value in wireless controller settings.")
        self.log(f"Validated 'reload' field: {reload_on_disable}", "DEBUG")
        return reload_on_disable

    def _validate_manage_scope(self, manage_scope):
        """
        Validate the 'manage_scope' section in wireless_controller_settings.

        Args:
            manage_scope (dict or None): The manage_scope dict or None.

        Returns:
            tuple: (primary_scope (list or None), secondary_scope (list or None))

        Description:
            Validates that 'manage_scope' is a dict containing 'primary_scope' and 'secondary_scope' lists.
            Ensures at least one of the scopes is non-empty if both are present.
            Logs validation progress and exits on failure.
        """
        self.log("Starting validation of 'manage_scope' in wireless controller settings...", "DEBUG")

        primary_scope = None
        secondary_scope = None

        if manage_scope is None:
            self.log("No 'manage_scope' provided; defaulting primary_scope and secondary_scope to None.", "DEBUG")
            return primary_scope, secondary_scope

        if not isinstance(manage_scope, dict):
            self.msg = "'manage_scope' field must be a dictionary in wireless controller settings."
            self.fail_and_exit(self.msg)

        primary_scope = manage_scope.get("primary_scope")
        if primary_scope is None:
            self.log("'primary_scope' not provided.", "DEBUG")
        elif not isinstance(primary_scope, list):
            self.msg = "'primary_scope' must be a list in wireless controller settings."
            self.fail_and_exit(self.msg)
        else:
            primary_scope = self._process_scope_list(primary_scope)
            self.log(f"Validated 'primary_scope': {primary_scope}", "DEBUG")

        secondary_scope = manage_scope.get("secondary_scope")
        if secondary_scope is None:
            self.log("'secondary_scope' not provided.", "DEBUG")
        elif not isinstance(secondary_scope, list):
            self.msg = "'secondary_scope' must be a list in wireless controller settings."
            self.fail_and_exit(self.msg)
        else:
            secondary_scope = self._process_scope_list(secondary_scope)
            self.log(f"Validated 'secondary_scope': {secondary_scope}", "DEBUG")

        # Check if both are empty lists
        if isinstance(primary_scope, list) and isinstance(secondary_scope, list) and len(primary_scope) == 0 and len(secondary_scope) == 0:
            self.msg = "Both 'primary_scope' and 'secondary_scope' cannot be empty in wireless controller settings."
            self.fail_and_exit(self.msg)

        self.log(f"Completed validation of 'manage_scope': primary_scope={primary_scope}, secondary_scope={secondary_scope}", "DEBUG")
        return primary_scope, secondary_scope

    def _validate_rolling_ap_upgrade(self, rolling_ap_upgrade):
        """
        Validate the 'rolling_ap_upgrade' section in wireless_controller_settings.

        Args:
            rolling_ap_upgrade (dict or None): The rolling_ap_upgrade dict or None.

        Returns:
            dict or None: Validated rolling_ap_upgrade dict or None if not provided.

        Description:
            Validates that 'rolling_ap_upgrade' is a dict containing 'enable' (bool) and optional 'ap_reboot_percentage' (int) with specific allowed values.
            Logs validation progress and exits on failure.
        """
        self.log("Starting validation of 'rolling_ap_upgrade' in wireless controller settings...", "DEBUG")

        if rolling_ap_upgrade is None:
            self.log("No 'rolling_ap_upgrade' section provided; returning None.", "DEBUG")
            return None

        if not isinstance(rolling_ap_upgrade, dict):
            self.msg = "'rolling_ap_upgrade' must be a dictionary in wireless controller settings."
            self.fail_and_exit(self.msg)

        enable_rolling_ap_upgrade = rolling_ap_upgrade.get("enable")
        if enable_rolling_ap_upgrade is None:
            self.msg = "'enable' is required inside 'rolling_ap_upgrade' section."
            self.fail_and_exit(self.msg)
        if not isinstance(enable_rolling_ap_upgrade, bool):
            self.msg = "'enable' in 'rolling_ap_upgrade' must be a boolean."
            self.fail_and_exit(self.msg)
        self.log(f"Validated 'rolling_ap_upgrade.enable': {enable_rolling_ap_upgrade}", "DEBUG")

        ap_reboot_percentage = rolling_ap_upgrade.get("ap_reboot_percentage")
        allowed_values = [5, 15, 25]
        if ap_reboot_percentage is None:
            self.log("No 'ap_reboot_percentage' provided in rolling_ap_upgrade; skipping validation.", "DEBUG")
        elif not isinstance(ap_reboot_percentage, int):
            self.msg = "'ap_reboot_percentage' in 'rolling_ap_upgrade' must be an integer."
            self.fail_and_exit(self.msg)
        elif ap_reboot_percentage not in allowed_values:
            self.msg = f"'ap_reboot_percentage': '{ap_reboot_percentage}' in 'rolling_ap_upgrade' must be one of {allowed_values}."
            self.fail_and_exit(self.msg)
        else:
            self.log(f"Validated 'ap_reboot_percentage': {ap_reboot_percentage}", "DEBUG")

        self.log(f"Completed validation of 'rolling_ap_upgrade': {rolling_ap_upgrade}", "DEBUG")
        return rolling_ap_upgrade

    def validate_device_roles_for_wireless_settings(self, device_roles):
        """
        Validate if the device roles are allowed for wireless controller configuration.

        Args:
            device_details (dict): Dictionary containing details of the device, including its current roles under the key 'device_roles'.

        Returns:
            self: Returns the class instance for chaining or further processing.

        Description:
            This method checks whether the current device roles are part of the predefined allowed combinations
            for enabling wireless controller settings. The supported combinations are:
                - ['BORDER_NODE', 'CONTROL_PLANE_NODE', 'EDGE_NODE', 'WIRELESS_CONTROLLER_NODE']
                - ['BORDER_NODE', 'CONTROL_PLANE_NODE', 'WIRELESS_CONTROLLER_NODE']
                - ['EDGE_NODE', 'WIRELESS_CONTROLLER_NODE']
            If the device's role combination is invalid, the module execution will fail with an error message.
        """
        self.log("Validating device roles for wireless controller configuration...", "INFO")

        temp_device_roles = copy.deepcopy(device_roles)
        if "WIRELESS_CONTROLLER_NODE" not in temp_device_roles:
            # WIRELESS_CONTROLLER_NODE may always not be present in the device roles.
            # In get_device_params we are removing it to not cause issues in the Update API.
            temp_device_roles.append("WIRELESS_CONTROLLER_NODE")

        allowed_device_roles = [
            ["BORDER_NODE", "CONTROL_PLANE_NODE", "EDGE_NODE" , "WIRELESS_CONTROLLER_NODE"],
            ["BORDER_NODE", "CONTROL_PLANE_NODE", "WIRELESS_CONTROLLER_NODE"],
            ["EDGE_NODE" , "WIRELESS_CONTROLLER_NODE"]
        ]
        is_allowed = any(sorted(temp_device_roles) == sorted(allowed) for allowed in allowed_device_roles)

        if is_allowed:
            self.log(f"Device roles {temp_device_roles} are valid for wireless controller configuration.", "DEBUG")
        else:
            allowed_str = "\n  - ".join([str(comb) for comb in allowed_device_roles])
            self.msg = (
                f"Invalid device role combination for wireless controller settings: {temp_device_roles}\n"
                f"Allowed combinations are:\n  - {allowed_str}"
            )
            self.fail_and_exit(self.msg)

        self.log("Device role validation for wireless controller settings completed successfully.", "INFO")

        return self

    def get_want_wireless_controller_settings(self, device_details, fabric_name, fabric_device_ip, config_index):
        """
        Retrieve and validate wireless controller settings from the device playbook details.

        Args:
            device_details (dict): Device details dict from the playbook.
            fabric_name (str): Name of the fabric.
            fabric_device_ip (str): IP address of the fabric device.
            config_index (int): Index of the configuration.

        Returns:
            dict or None: Validated wireless controller settings dict or None if not applicable.

        Description:
            Validates wireless controller settings, checking Catalyst Center version compatibility.
            Utilizes helper functions for validating individual sections.
            Logs all major steps and errors.
        """

        self.log(
            f"Starting retrieval of wireless controller settings for device '{fabric_device_ip}' in fabric '{fabric_name}'...",
            "DEBUG"
        )

        wireless_controller_config = device_details.get("wireless_controller_settings")
        if not wireless_controller_config:
            self.log(
                f"No wireless controller settings found for device '{fabric_device_ip}' in fabric '{fabric_name}'. Returning None.",
                "DEBUG"
            )
            return None

        ccc_version = self.get_ccc_version()
        if self.compare_dnac_versions(ccc_version, "2.3.7.9") < 0:
            self.msg = (
                f"Wireless controller settings are not supported in Catalyst Center version '{ccc_version}'. "
                "Minimum required version is 2.3.7.9."
            )
            self.fail_and_exit(self.msg)

        self.log(
            f"Catalyst Center version '{ccc_version}' supports wireless controller settings. Proceeding with validation.",
            "DEBUG"
        )

        enable = self._validate_enable_field(wireless_controller_config)
        rolling_ap_upgrade = None
        primary_scope = None
        reload_on_disable = None
        secondary_scope = None

        if enable is False:
            reload_on_disable = self._validate_reload_field(wireless_controller_config)
        else:
            primary_scope, secondary_scope = self._validate_manage_scope(wireless_controller_config.get("manage_scope"))
            rolling_ap_upgrade = self._validate_rolling_ap_upgrade(wireless_controller_config.get("rolling_ap_upgrade"))

        want_wireless_controller_settings = {
            "enable": enable,
            "primary_scope": primary_scope,
            "secondary_scope": secondary_scope,
            "rolling_ap_upgrade": rolling_ap_upgrade
        }
        if not enable:
            want_wireless_controller_settings["reload"] = reload_on_disable

        self.log(f"Wireless controller settings after validation: {self.pprint(want_wireless_controller_settings)}", "DEBUG")

        updated_settings = self.update_get_want_wireless_controller_settings(
            fabric_name, fabric_device_ip, config_index, want_wireless_controller_settings
        )

        self.log(f"Final wireless controller settings to return: {self.pprint(updated_settings)}", "DEBUG")
        return updated_settings

    def update_get_want_wireless_controller_settings(self, fabric_name, fabric_device_ip, config_index, want_wireless_controller_settings):
        """
        Update and normalize the wireless controller settings for a fabric device.

        Args:
            fabric_name (str): Name of the fabric where the device resides.
            fabric_device_ip (str): Management IP address of the fabric device.
            config_index (int): Index of the device inside self.have["fabric_devices"] list.
            want_wireless_controller_settings (dict): Desired wireless controller settings from the playbook.

        Returns:
            dict: Final wireless controller settings with missing values filled from Catalyst Center config or defaults.

        Description:
            This method ensures that the desired wireless controller settings are complete by
            supplementing missing values with the existing Catalyst Center configuration or default values.
            It checks for the presence of 'primary_scope', 'secondary_scope', and 'rolling_ap_upgrade'.
            If both scopes are missing or empty, it raises an error, since at least one must be provided.
            The method logs the start and end of the update process as well as intermediate decisions.
        """

        self.log(f"Starting update of wireless controller settings for device {fabric_device_ip} in fabric '{fabric_name}'", "INFO")

        have_wireless_controller_settings = self.have.get("fabric_devices")[config_index].get("wireless_controller_settings")

        self.log(f"Current (have) wireless controller settings:\n{self.pprint(have_wireless_controller_settings)}", "DEBUG")
        self.log(f"Desired (want) wireless controller settings:\n{self.pprint(want_wireless_controller_settings)}", "DEBUG")

        # PRIMARY SCOPE
        primary_scope = want_wireless_controller_settings.get("primary_scope")
        if primary_scope is None:
            have_primary_scope = have_wireless_controller_settings.get("primary_scope")
            if not have_primary_scope:
                self.log("No 'primary_scope' found in both playbook and existing catalyst center config. Setting to empty list.", "INFO")
                primary_scope = []
            else:
                primary_scope = have_primary_scope
                self.log(f"'primary_scope' not defined in playbook. Using existing Catalyst Center config value: {primary_scope}", "INFO")
        else:
            self.log(f"'primary_scope' found in playbook: {primary_scope}", "INFO")

        # SECONDARY SCOPE
        secondary_scope = want_wireless_controller_settings.get("secondary_scope")
        if secondary_scope is None:
            have_secondary_scope = have_wireless_controller_settings.get("secondary_scope")
            if not have_secondary_scope:
                secondary_scope = []
                self.log("No 'secondary_scope' found in both playbook and existing Catalyst Center config. Setting to empty list.", "INFO")
            else:
                secondary_scope = have_secondary_scope
                self.log(f"'secondary_scope' not defined in playbook. Using existing Catalyst Center config value: {secondary_scope}", "INFO")
        else:
            self.log(f"'secondary_scope' found in playbook: {secondary_scope}", "INFO")

        # ROLLING AP UPGRADE
        rolling_ap_upgrade = want_wireless_controller_settings.get("rolling_ap_upgrade")
        if rolling_ap_upgrade is None:
            have_rolling_ap_upgrade = have_wireless_controller_settings.get("rolling_ap_upgrade")
            if have_rolling_ap_upgrade is None:
                rolling_ap_upgrade = {
                    "enable": True,
                    "ap_reboot_percentage": 25
                }
                self.log(f"No 'rolling_ap_upgrade' found in both playbook and Catalyst Center config. Setting to default: {rolling_ap_upgrade}", "INFO")
            else:
                rolling_ap_upgrade = have_rolling_ap_upgrade
                self.log(f"'rolling_ap_upgrade' not defined in playbook. Using existing Catalyst Center config: {rolling_ap_upgrade}", "INFO")
        else:
            ap_reboot_percentage = rolling_ap_upgrade.get("ap_reboot_percentage")
            if ap_reboot_percentage is None:
                have_rolling_ap_upgrade = have_wireless_controller_settings.get("rolling_ap_upgrade")
                if have_rolling_ap_upgrade:
                    ap_reboot_percentage = have_rolling_ap_upgrade.get("ap_reboot_percentage")
                    rolling_ap_upgrade["ap_reboot_percentage"] = ap_reboot_percentage
                    self.log(f"'ap_reboot_percentage' missing in playbook. Using existing Catalyst Center config value: {ap_reboot_percentage}", "INFO")
                else:
                    rolling_ap_upgrade.update({"ap_reboot_percentage": 25})
                    self.log("No 'ap_reboot_percentage' found in both playbook and Catalyst Center config. Setting to default: 25", "INFO")
            else:
                self.log(f"'rolling_ap_upgrade' found in playbook with 'ap_reboot_percentage': {ap_reboot_percentage}", "INFO")

        # COMPILE FINAL OUTPUT
        want_wireless_controller_settings.update({
            "primary_scope": primary_scope,
            "secondary_scope": secondary_scope,
            "rolling_ap_upgrade": rolling_ap_upgrade
        })

        self.log(
            f"Completed update of wireless controller settings for device {fabric_device_ip}. "
            f"Final settings:\n{want_wireless_controller_settings}",
            "INFO"
        )
        return want_wireless_controller_settings

    def get_want_fabric_devices(self, fabric_devices):
        """
        Get all the SDA fabric devices along with the Border settings, L2 Handoff,
        L3 SDA Handoff, L3 IP Handoff, wireless controller settings information from playbook.
        Set the status and the msg before returning from the API
        Check the return value of the API with check_return_status()

        Parameters:
            fabric_devices (dict): Playbook details containing fabric devices details along
            with the Border Settings, L2 Handoff, L3 SDA Handoff, L3 IP Handoff information, Wireless controller information.
        Returns:
            self: The current object with updated desired fabric devices information.
        Description:
            Do all the validation which is done in the GUI and format the payload
            in such a way that we can pass it to the API.
            Call the respective functions for gathering the device details,
            L2 Handoff, L3 IP Handoff, L3 SDA Handoff provided by the user.
            Also gathers and updates wireless controller settings per device.
        """

        fabric_name = fabric_devices.get("fabric_name")
        self.log(
            "Starting to gather fabric device details for fabric: {fabric_name}"
            .format(fabric_name=fabric_name), "DEBUG"
        )
        fabric_devices_details = []
        device_config = fabric_devices.get("device_config")
        device_config_index = -1
        for item in device_config:
            device_config_index += 1
            fabric_site_id = self.have.get("fabric_devices")[device_config_index].get("fabric_site_id")
            device_ip = item.get("device_ip")
            self.log(
                "Processing device configuration at index: {index}"
                .format(index=device_config_index), "DEBUG"
            )
            fabric_devices_info = {
                "device_details": None,
                "l2_handoff_details": [],
                "sda_l3_handoff_details": None,
                "ip_l3_handoff_details": [],
            }
            network_device_id = self.have.get("fabric_devices")[device_config_index].get("network_device_id")
            fabric_devices_info.update({
                "device_details": self.get_device_params(
                    fabric_site_id,
                    network_device_id,
                    item,
                    device_config_index
                ),
                "l2_handoff_details": self.get_l2_handoff_params(
                    fabric_site_id,
                    network_device_id,
                    item,
                    device_config_index
                ),
                "sda_l3_handoff_details": self.get_sda_l3_handoff_params(
                    fabric_site_id,
                    network_device_id,
                    item,
                    device_config_index
                ),
                "ip_l3_handoff_details": self.get_ip_l3_handoff_params(
                    fabric_site_id,
                    network_device_id,
                    item,
                    device_config_index,
                    fabric_name
                ),
                "wireless_controller_settings" : self.get_want_wireless_controller_settings(
                    item,
                    fabric_name,
                    device_ip,
                    device_config_index
                ),
            })
            self.log(
                "The fabric device with IP '{ip}' details under the site '{site}': {details}"
                .format(ip=device_ip, site=fabric_name, details=fabric_devices_info)
            )
            self.log(
                "Collected device details for IP '{ip}': {details}"
                .format(ip=device_ip, details=fabric_devices_info), "DEBUG"
=======
            "Starting to gather fabric device details for fabric: {fabric_name}".format(
                fabric_name=fabric_name
            ),
            "DEBUG",
        )
        fabric_devices_details = []
        device_config = fabric_devices.get("device_config")
        device_config_index = -1
        for item in device_config:
            device_config_index += 1
            fabric_site_id = self.have.get("fabric_devices")[device_config_index].get(
                "fabric_site_id"
            )
            device_ip = fabric_devices.get("device_ip")
            self.log(
                "Processing device configuration at index: {index}".format(
                    index=device_config_index
                ),
                "DEBUG",
            )
            fabric_devices_info = {
                "device_details": None,
                "l2_handoff_details": [],
                "sda_l3_handoff_details": None,
                "ip_l3_handoff_details": [],
            }
            network_device_id = self.have.get("fabric_devices")[
                device_config_index
            ].get("network_device_id")
            fabric_devices_info.update(
                {
                    "device_details": self.get_device_params(
                        fabric_site_id, network_device_id, item, device_config_index
                    ),
                    "l2_handoff_details": self.get_l2_handoff_params(
                        fabric_site_id, network_device_id, item, device_config_index
                    ),
                    "sda_l3_handoff_details": self.get_sda_l3_handoff_params(
                        fabric_site_id, network_device_id, item, device_config_index
                    ),
                    "ip_l3_handoff_details": self.get_ip_l3_handoff_params(
                        fabric_site_id,
                        network_device_id,
                        item,
                        device_config_index,
                        fabric_name,
                    ),
                }
            )
            self.log(
                "The fabric device with IP '{ip}' details under the site '{site}': {details}".format(
                    ip=device_ip, site=fabric_name, details=fabric_devices_info
                )
            )
            self.log(
                "Collected device details for IP '{ip}': {details}".format(
                    ip=device_ip, details=fabric_devices_info
                ),
                "DEBUG",
>>>>>>> 47466887
            )
            fabric_devices_details.append(fabric_devices_info)

        self.log(
            "All fabric devices processed. Compiled details: {requested_state}".format(
                requested_state=fabric_devices_details
            ),
            "DEBUG",
        )
        self.want.update({"fabric_devices": fabric_devices_details})
        self.msg = "Collecting the SDA fabric transits details from the playbook."
        self.status = "success"
        self.log(
            "Fabric devices details successfully gathered. Status: {status}".format(
                status=self.status
            ),
            "DEBUG",
        )
        return self

    def get_want(self, config):
        """
        Get the SDA fabric devices related information from playbook.

        Parameters:
            config (list of dict): Playbook details contains the details of fabric devices.
        Returns:
            self: The current object with updated fabric devices details.
        Description:
            Check the existence of the fabric_devices in the playbook.
            Collect the fabric devices details from the playbook if fabric_devices exists.
        """

        self.log(
            "Starting to retrieve fabric devices information from the provided configuration.",
            "DEBUG",
        )
        fabric_devices = config.get("fabric_devices")
        if not fabric_devices:
            self.msg = "The parameter 'fabric_devices' is missing under the 'config'."
            self.status = "failed"
            return self

        self.get_want_fabric_devices(fabric_devices).check_return_status()

        self.log(
            "Desired State (want): {requested_state}".format(requested_state=self.want),
            "INFO",
        )
        self.msg = "Successfully retrieved details from the playbook."
        self.status = "success"
        return self

    def bulk_add_fabric_devices(self, create_fabric_devices, fabric_name):
        """
        Add the SDA fabric devices with the given payload under the fabric.

        Parameters:
            create_fabric_devices (list): The payload for adding the fabric devices in bulk.
            fabric_name (str): The name of the fabric site or zone.
        Returns:
            self (object): The current object with adding SDA fabric device information.
        Description:
            Find the length of the payload, if it is greater than 40, separate it out into batches of 40.
            Call the add fabric devices API with the bulk payload. Check the task status from the task ID.
        """

        try:
            self.log("Starting to add fabric devices in batches.", "INFO")
            num_devices = len(create_fabric_devices)

            for item in range(0, num_devices, 40):
                payload = {"payload": create_fabric_devices[item : item + 40]}
                task_name = "add_fabric_devices"
                task_id = self.get_taskid_post_api_call("sda", task_name, payload)
                if not task_id:
<<<<<<< HEAD
                    self.msg = (
                        "Unable to retrieve the task_id for the task '{task_name}'."
                        .format(task_name=task_name)
=======
                    self.msg = "Unable to retrive the task_id for the task '{task_name}'.".format(
                        task_name=task_name
>>>>>>> 47466887
                    )
                    self.set_operation_result("failed", False, self.msg, "ERROR")
                    return self

                success_msg = "Successfully added the fabric device with details '{device_details}'.".format(
                    device_details=create_fabric_devices[item : item + 40]
                )
                self.get_task_status_from_tasks_by_id(
                    task_id, task_name, success_msg
                ).check_return_status()

            self.msg = "Successfully created the fabric devices with the payload to the fabric site '{fabric_site}': {payload}".format(
                fabric_site=fabric_name, payload=create_fabric_devices
            )
            self.log(self.msg, "INFO")
            self.status = "success"

        except Exception as msg:
            self.msg = "Exception occurred while updating the fabric devices with the payload '{payload}': {msg}".format(
                payload=create_fabric_devices, msg=msg
            )
            self.status = "failed"
            return self

        return self

    def bulk_update_fabric_devices(self, update_fabric_devices, fabric_name):
        """
        Update the SDA fabric devices with the given payload under the fabric.

        Parameters:
            update_fabric_devices (list): The payload for updating the fabric devices in bulk.
            fabric_name (str): The name of the fabric site or zone.
        Returns:
            self (object): The current object with updated SDA fabric device information.
        Description:
            Find the length of the payload, if it is greater than 40, separate it out into batches of 40.
            Call the update fabric devices API with the bulk payload. Check the task status from the task ID.
        """

        try:
            self.log("Starting to update fabric devices in batches.", "INFO")
            num_devices = len(update_fabric_devices)

            for item in range(0, num_devices, 40):
                payload = {"payload": update_fabric_devices[item : item + 40]}
                task_name = "update_fabric_devices"
                task_id = self.get_taskid_post_api_call("sda", task_name, payload)
                if not task_id:
<<<<<<< HEAD
                    self.msg = (
                        "Unable to retrieve the task_id for the task '{task_name}'."
                        .format(task_name=task_name)
=======
                    self.msg = "Unable to retrive the task_id for the task '{task_name}'.".format(
                        task_name=task_name
>>>>>>> 47466887
                    )
                    self.set_operation_result("failed", False, self.msg, "ERROR")
                    return self

                success_msg = "Successfully updated the fabric device with details '{device_details}'.".format(
                    device_details=update_fabric_devices[item : item + 40]
                )
                self.get_task_status_from_tasks_by_id(
                    task_id, task_name, success_msg
                ).check_return_status()

            self.msg = (
                "Successfully updated the device with payload '{payload}' to the fabric site '{fabric_site}'.".format(
                    payload=update_fabric_devices, fabric_site=fabric_name
                ),
                "INFO",
            )
            self.log(self.msg, "INFO")
            self.status = "success"

        except Exception as msg:
            self.msg = "Exception occurred while updating the fabric devices for the payload '{payload}': {msg}".format(
                payload=update_fabric_devices, msg=msg
            )
            self.log(self.msg, "ERROR")
            self.status = "failed"
            return self

        return self

    def update_l2_handoff(
<<<<<<< HEAD
            self,
            have_l2_handoff,
            want_l2_handoff,
            device_ip,
            result_fabric_device_response,
            result_fabric_device_msg
=======
        self,
        have_l2_handoff,
        want_l2_handoff,
        device_ip,
        result_fabric_device_response,
        result_fabric_device_msg,
>>>>>>> 47466887
    ):
        """
        Create L2 Handoff in a fabric device with fields provided in playbook.

        Parameters:
            have_l2_handoff (list): L2 Handoff details from the Cisco Catalyst Center.
            want_l2_handoff (dict): L2 Handoff details from the user playbook.
            device_ip (str): The IP of the fabric device.
            result_fabric_device_response (dict): The response status of the fabric device.
            result_fabric_device_msg (dict): The message status of the fabric device.

        Returns:
            self (object): The current object with added L2 Handoff information.
        Description:
            Seperate the L2 Handoffs which need to be created and the rest. Since L2 Handoff can
            only be created not updated. Call the API 'add_fabric_devices_layer2_handoffs' to
            create the L2 Handoff in the provided device.
        """

        self.log(
            "Starting L2 Handoff update process for device IP: {ip}".format(
                ip=device_ip
            ),
            "DEBUG",
        )
        create_l2_handoff = []
        l2_handoff_index = -1

        # The L2 Handoffs does not support update
        # So find which L2 handoffs need to be created and which needs to be ignored
        for item in want_l2_handoff:
            l2_handoff_index += 1
            if not (have_l2_handoff and have_l2_handoff[l2_handoff_index]):
                self.log(
                    "Preparing to create L2 Handoff: {l2_handoff}".format(
                        l2_handoff=item
                    ),
                    "DEBUG",
                )
                create_l2_handoff.append(item)
            else:
                self.log(
                    "Ignoring existing L2 Handoff: {l2_handoff}".format(
                        l2_handoff=item
                    ),
                    "DEBUG",
                )

        if not create_l2_handoff:
            self.log(
                "No new L2 Handoffs to create for device IP: {ip}".format(ip=device_ip),
                "INFO",
            )
            self.msg = "No new L2 Handoffs are available to create."
            self.status = "success"
            return self

        try:
            payload = {"payload": create_l2_handoff}
            task_name = "add_fabric_devices_layer2_handoffs"
            task_id = self.get_taskid_post_api_call("sda", task_name, payload)
            if not task_id:
                self.msg = (
<<<<<<< HEAD
                    "Unable to retrieve the task_id for the task '{task_name}'."
                    .format(task_name=task_name)
=======
                    "Unable to retrive the task_id for the task '{task_name}'.".format(
                        task_name=task_name
                    )
>>>>>>> 47466887
                )
                self.set_operation_result("failed", False, self.msg, "ERROR")
                return self

            success_msg = "L2 Handoff(s) '{l2_handoff}' added successfully in the device with IP '{ip}.".format(
                l2_handoff=create_l2_handoff, ip=device_ip
            )
            self.log(
                "Starting task status check for task ID: {task_id}".format(
                    task_id=task_id
                ),
                "DEBUG",
            )
            self.get_task_status_from_tasks_by_id(
                task_id, task_name, success_msg
            ).check_return_status()
        except Exception as msg:
            self.msg = "Exception occurred while creating the L2 Handoff(s) in the device '{ip}': {msg}".format(
                ip=device_ip, msg=msg
            )
            self.status = "failed"
            return self

        result_fabric_device_response.update({"l2_handoff_details": create_l2_handoff})
        result_fabric_device_msg.update(
            {"l2_handoff_details": "L2 Handoffs added successfully."}
        )

        self.msg = "Successfully added the L2 Handoffs."
        self.status = "success"
        return self

    def update_sda_l3_handoff(
<<<<<<< HEAD
            self,
            have_sda_l3_handoff,
            want_sda_l3_handoff,
            device_ip,
            result_fabric_device_response,
            result_fabric_device_msg
=======
        self,
        have_sda_l3_handoff,
        want_sda_l3_handoff,
        device_ip,
        result_fabric_device_response,
        result_fabric_device_msg,
>>>>>>> 47466887
    ):
        """
        Create SDA L3 Handoff in a fabric device with fields provided in playbook.

        Parameters:
            have_sda_l3_handoff (list): SDA L3 Handoff details from the Cisco Catalyst Center.
            want_sda_l3_handoff (dict): SDA L3 Handoff details from the user playbook.
            device_ip (str): The IP of the fabric device.
            result_fabric_device_response (dict): The response status of the fabric device.
            result_fabric_device_msg (dict): The message status of the fabric device.

        Returns:
            self (object): The current object with added SDA L3 Handoff information.
        Description:
            Identify the SDA L3 Handoffs which need to be created or updated. Since only one
            SDA L3 Handoff can only be created not updated. Call the API
            'add_fabric_devices_layer3_handoffs_with_sda_transit' to
            create the SDA L3 Handoff in the provided device.
        """

        self.log(
            "Starting update process for SDA L3 Handoff on device IP: {ip}".format(
                ip=device_ip
            ),
            "DEBUG",
        )

        # Check is SDA L3 Handoff exists or not
        if not have_sda_l3_handoff:
            self.log(
                "Desired SDA L3 Handoff details for the device '{ip}' (want): {requested_state}".format(
                    ip=device_ip, requested_state=want_sda_l3_handoff
                ),
                "DEBUG",
            )
            try:
                payload = {"payload": [want_sda_l3_handoff]}
                task_name = "add_fabric_devices_layer3_handoffs_with_sda_transit"
                self.log(
                    "Preparing to add new SDA L3 Handoff with payload: {payload}".format(
                        payload=payload
                    ),
                    "DEBUG",
                )
                task_id = self.get_taskid_post_api_call("sda", task_name, payload)
                if not task_id:
<<<<<<< HEAD
                    self.msg = (
                        "Unable to retrieve the task_id for the task '{task_name}'."
                        .format(task_name=task_name)
=======
                    self.msg = "Unable to retrive the task_id for the task '{task_name}'.".format(
                        task_name=task_name
>>>>>>> 47466887
                    )
                    self.set_operation_result("failed", False, self.msg, "ERROR")
                    return self

                success_msg = "L3 Handoff(s) with SDA Transit '{sda_l2_handoff}' added successfully in the device with IP '{ip}.".format(
                    sda_l2_handoff=want_sda_l3_handoff, ip=device_ip
                )
                self.log(
                    "Task ID retrieved: {task_id}".format(task_id=task_id), "DEBUG"
                )
                self.get_task_status_from_tasks_by_id(
                    task_id, task_name, success_msg
                ).check_return_status()
            except Exception as msg:
                self.msg = "Exception occurred while adding the SDA L3 Handoff for the device '{ip}': {msg}".format(
                    ip=device_ip, msg=msg
                )
                self.status = "failed"
                return self

            result_fabric_device_response.update(
                {"sda_l3_handoff_details": want_sda_l3_handoff}
            )
            result_fabric_device_msg.update(
                {"sda_l3_handoff_details": "SDA L3 handoff added successfully"}
            )
            self.msg = "Successfully added the L3 Handoff with SDA Transit."
            self.status = "success"
            return self

        self.log(
            "Current SDA L3 Handoff details for the device '{ip}' in Catalyst Center: {current_details}".format(
                ip=device_ip, current_details=have_sda_l3_handoff
            ),
            "DEBUG",
        )
        self.log(
            "Desired SDA L3 Handoff details for the device '{ip}' for Catalyst Center: {requested_details}".format(
                ip=device_ip, requested_details=want_sda_l3_handoff
            ),
            "DEBUG",
        )

        # SDA L3 Handoff Exists
        # Check if the SDA L3 Handoff required an update or not
        if not self.requires_update(
            have_sda_l3_handoff,
            want_sda_l3_handoff,
            self.fabric_l3_handoff_sda_obj_params,
        ):
            self.log(
                "SDA L3 Handoff for the device '{ip}' doesn't require an update.".format(
                    ip=device_ip
                ),
                "INFO",
            )
            result_fabric_device_msg.update(
                {"sda_l3_handoff_details": "SDA L3 Handoff doesn't require an update."}
            )
<<<<<<< HEAD
            result_fabric_device_msg.update({
                "sda_l3_handoff_details": "SDA L3 Handoff doesn't require an update."
            })
            self.msg = "L3 Handoff with SDA Transit does not require an update."
=======
            self.msg = "L3 Handoff with SDA Transit doesnot require an update."
>>>>>>> 47466887
            self.status = "success"
            return self

        self.log(
            "Updating SDA L3 Handoff for the device '{ip}'.".format(ip=device_ip),
            "DEBUG",
        )

        # SDA L3 Handoff requires an update or not
        try:
            want_sda_l3_handoff.update({"id": have_sda_l3_handoff.get("id")})
            payload = {"payload": [want_sda_l3_handoff]}
            task_name = "update_fabric_devices_layer3_handoffs_with_sda_transit"
            self.log(
                "Preparing to update SDA L3 Handoff with payload: {payload}".format(
                    payload=payload
                ),
                "DEBUG",
            )
            task_id = self.get_taskid_post_api_call("sda", task_name, payload)
            if not task_id:
                self.msg = (
<<<<<<< HEAD
                    "Unable to retrieve the task_id for the task '{task_name}'."
                    .format(task_name=task_name)
=======
                    "Unable to retrive the task_id for the task '{task_name}'.".format(
                        task_name=task_name
                    )
>>>>>>> 47466887
                )
                self.set_operation_result("failed", False, self.msg, "ERROR")
                return self

            success_msg = "L3 Handoff(s) with SDA Transit '{sda_l3_handoff}' updated successfully in the device with IP '{ip}.".format(
                sda_l3_handoff=want_sda_l3_handoff, ip=device_ip
            )
            self.log("Task ID retrieved: {task_id}".format(task_id=task_id), "DEBUG")
            self.get_task_status_from_tasks_by_id(
                task_id, task_name, success_msg
            ).check_return_status()
        except Exception as msg:
            self.msg = "Exception occurred while updating the SDA L3 Handoff for the device '{ip}': {msg}".format(
                ip=device_ip, msg=msg
            )
            self.status = "failed"
            return self

        self.log(
            "Successfully updated the SDA L3 Handoff to the device '{ip}'.".format(
                ip=device_ip
            ),
            "INFO",
        )
        result_fabric_device_response.update(
            {"sda_l3_handoff_details": want_sda_l3_handoff}
        )
        result_fabric_device_msg.update(
            {"sda_l3_handoff_details": "SDA L3 Handoff updated successfully."}
        )

        self.msg = "Successfully updated the L3 Handoff with SDA Transit."
        self.status = "success"
        return self

    def update_ip_l3_handoff(
<<<<<<< HEAD
            self,
            have_ip_l3_handoff,
            want_ip_l3_handoff,
            device_ip,
            result_fabric_device_response,
            result_fabric_device_msg
=======
        self,
        have_ip_l3_handoff,
        want_ip_l3_handoff,
        device_ip,
        result_fabric_device_response,
        result_fabric_device_msg,
>>>>>>> 47466887
    ):
        """
        Create IP L3 Handoff in a fabric device with fields provided in playbook.

        Parameters:
            have_ip_l3_handoff (list): IP L3 Handoff details from the Cisco Catalyst Center.
            want_ip_l3_handoff (dict): IP L3 Handoff details from the user playbook.
            device_ip (str): The IP of the fabric device.
            result_fabric_device_response (dict): The response status of the fabric device.
            result_fabric_device_msg (dict): The message status of the fabric device.

        Returns:
            self (object): The current object with added IP L3 Handoff information.
        Description:
            Identify the IP L3 Handoffs which need to be created or updated. Call the API
            'add_fabric_devices_layer3_handoffs_with_ip_transit' to create the IP L3 Handoff
            in the provided device. Call the API 'update_fabric_devices_layer3_handoffs_with_ip_transit'
            to update the IP L3 Handoff.
        """

        self.log(
            "Entering update_ip_l3_handoff with parameters:\n"
            "Device IP: {device_ip}\n"
            "Current IP L3 Handoff: {have}\n"
            "Desired IP L3 Handoff: {want}\n"
            "Fabric Device Response (Initial): {response}\n"
            "Fabric Device Message (Initial): {msg}".format(
                device_ip=device_ip,
                have=have_ip_l3_handoff,
                want=want_ip_l3_handoff,
                response=result_fabric_device_response,
                msg=result_fabric_device_msg,
            ),
            "DEBUG",
        )
        create_ip_l3_handoff = []
        update_ip_l3_handoff = []
        ip_l3_handoff_index = -1
        for item in want_ip_l3_handoff:
            ip_l3_handoff_index += 1
            self.log(
                "Evaluating desired handoff {index}/{total} for device {ip}.".format(
                    index=ip_l3_handoff_index + 1,
                    total=len(want_ip_l3_handoff),
                    ip=device_ip,
                ),
                "DEBUG",
            )

            # Check for the IP L3 Handoff existence
            if not (have_ip_l3_handoff and have_ip_l3_handoff[ip_l3_handoff_index]):
                create_ip_l3_handoff.append(item)
                self.log(
                    "Handoff {index} requires creation on device {ip}.".format(
                        index=ip_l3_handoff_index + 1, ip=device_ip
                    ),
                    "DEBUG",
                )
            else:
                if self.requires_update(
                    have_ip_l3_handoff[ip_l3_handoff_index],
                    item,
                    self.fabric_l3_handoff_ip_obj_params,
                ):
                    self.log(
                        "Handoff {index} requires updating on device {ip}.".format(
                            index=ip_l3_handoff_index + 1, ip=device_ip
                        ),
                        "DEBUG",
                    )
                    item.update(
                        {"id": have_ip_l3_handoff[ip_l3_handoff_index].get("id")}
                    )
                    update_ip_l3_handoff.append(item)

        # If both the list are empty, then not update is required
        if not (create_ip_l3_handoff or update_ip_l3_handoff):
            self.log(
                "IP L3 Handoff for the device '{ip}' doesn't require an update.".format(
                    ip=device_ip
                ),
                "INFO",
            )
            result_fabric_device_msg.update(
                {"ip_l3_handoff_details": "IP L3 Handoff doesn't require an update."}
            )

            return self

        # L3 IP Handoffs to be created
        result_fabric_device_response.update({"ip_l3_handoff_details": {}})
        result_fabric_device_msg.update({"ip_l3_handoff_details": {}})
        if create_ip_l3_handoff:
            self.log(
                "IP L3 Handoff details to be created for the device '{ip}' (want): {requested_state}".format(
                    ip=device_ip, requested_state=create_ip_l3_handoff
                ),
                "DEBUG",
            )
            try:
                payload = {"payload": create_ip_l3_handoff}
                task_name = "add_fabric_devices_layer3_handoffs_with_ip_transit"
                task_id = self.get_taskid_post_api_call("sda", task_name, payload)
                if not task_id:
<<<<<<< HEAD
                    self.msg = (
                        "Unable to retrieve the task_id for the task '{task_name}'."
                        .format(task_name=task_name)
=======
                    self.msg = "Unable to retrive the task_id for the task '{task_name}'.".format(
                        task_name=task_name
>>>>>>> 47466887
                    )
                    self.set_operation_result("failed", False, self.msg, "ERROR")
                    return self

                success_msg = "L3 Handoff(s) with IP Transit '{ip_l3_handoff}' added successfully in the device with IP '{ip}.".format(
                    ip_l3_handoff=create_ip_l3_handoff, ip=device_ip
                )
                self.get_task_status_from_tasks_by_id(
                    task_id, task_name, success_msg
                ).check_return_status()
            except Exception as msg:
                self.msg = "Exception occurred while adding the L3 Handoff with IP Transit to the device '{ip}': {msg}".format(
                    ip=device_ip, msg=msg
                )
                self.log(self.msg, "ERROR")
                self.status = "failed"
                return self

            result_fabric_device_response.get("ip_l3_handoff_details").update(
                {"creation": create_ip_l3_handoff}
            )
            result_fabric_device_msg.get("ip_l3_handoff_details").update(
                {"creation": "IP L3 Handoffs creation is successful."}
            )

        # L3 IP Handoffs to be updated
        if update_ip_l3_handoff:
            self.log(
                "Desired L3 Handoff details with IP Transit for the device '{ip}' for Catalyst Center: {requested_details}".format(
                    ip=device_ip, requested_details=update_ip_l3_handoff
                ),
                "DEBUG",
            )
            try:
                payload = {"payload": update_ip_l3_handoff}
                task_name = "update_fabric_devices_layer3_handoffs_with_ip_transit"
                task_id = self.get_taskid_post_api_call("sda", task_name, payload)
                if not task_id:
<<<<<<< HEAD
                    self.msg = (
                        "Unable to retrieve the task_id for the task '{task_name}'."
                        .format(task_name=task_name)
=======
                    self.msg = "Unable to retrive the task_id for the task '{task_name}'.".format(
                        task_name=task_name
>>>>>>> 47466887
                    )
                    self.set_operation_result("failed", False, self.msg, "ERROR")
                    return self

                success_msg = "L3 Handoff(s) with IP Transit '{ip_l3_handoff}' updated successfully in the device with IP '{ip}.".format(
                    ip_l3_handoff=update_ip_l3_handoff, ip=device_ip
                )
                self.get_task_status_from_tasks_by_id(
                    task_id, task_name, success_msg
                ).check_return_status()
            except Exception as msg:
                self.msg = "Exception occurred while updating the L3 Handoff with IP Transit to the device '{ip}': {msg}".format(
                    ip=device_ip, msg=msg
                )
                self.log(self.msg, "ERROR")
                self.status = "failed"
                return self

            self.log(
                "Successfully updated the L3 Handoff with IP Transit for the device '{ip}'.".format(
                    ip=device_ip
                ),
                "INFO",
            )
            result_fabric_device_response.get("ip_l3_handoff_details").update(
                {"updation": update_ip_l3_handoff}
            )
            result_fabric_device_msg.get("ip_l3_handoff_details").update(
                {"updation": "IP L3 Handoffs updation is successful."}
            )
<<<<<<< HEAD
            result_fabric_device_response.get("ip_l3_handoff_details").update({
                "updation": update_ip_l3_handoff
            })
            result_fabric_device_msg.get("ip_l3_handoff_details").update({
                "updation": "IP L3 Handoffs update is successful."
            })
=======
>>>>>>> 47466887

        self.msg = "L3 Handoff(s) with IP Transit operations are successful."
        self.log(str(self.msg), "DEBUG")
        self.status = "success"
        return self

    def compare_unordered_lists_of_dicts(self, list1, list2):
        """
        Compare two unordered lists of dictionaries for equality.

        Args:
            list1 (list): First list of dictionaries to compare.
            list2 (list): Second list of dictionaries to compare.

        Returns:
            bool: True if both lists contain the same dictionaries (order-independent), False otherwise.

        Description:
            This function normalizes each dictionary by converting it to a JSON string with sorted keys,
            then sorts both lists of these strings and compares them to determine equality.
        """
        self.log("Starting comparison of two unordered lists of dictionaries", "INFO")

        # Convert dicts to JSON strings with sorted keys for consistent comparison
        def normalize(d):
            return json.dumps(d, sort_keys=True)

        normalized1 = sorted(normalize(d) for d in list1)
        normalized2 = sorted(normalize(d) for d in list2)
        result = normalized1 == normalized2

        self.log(f"Completed comparison. Result: {result}", "INFO")
        return result

    def check_managed_ap_locations_requires_update(self, have_wireless_controller_details, want_wireless_controller_details, device_ip):
        """
        Check if the managed AP locations require updating by comparing current and desired wireless controller scopes.

        Args:
            have_wireless_controller_details (dict): Current wireless controller details, including primary and secondary scopes.
            want_wireless_controller_details (dict): Desired wireless controller details to compare against.
            device_ip (str): IP address of the device being checked.

        Returns:
            tuple:
                bool: True if update is required, False otherwise.
                dict: Updated scope details containing 'primary_scope' and 'secondary_scope' from the desired state.

        Description:
            This method compares the unordered lists of dictionaries for both primary and secondary scopes
            between the current and desired wireless controller settings to determine if an update is necessary.
            It returns a flag indicating whether an update is needed and the updated scope details.
        """

        self.log(f"Checking if managed AP locations require update for device IP '{device_ip}'", "INFO")

        requires_update = False
        want_primary_scope = want_wireless_controller_details.get("primary_scope")
        want_secondary_scope = want_wireless_controller_details.get("secondary_scope")

        updated_scope_details = {
            "primary_scope": want_primary_scope,
            "secondary_scope": want_secondary_scope
        }

        if have_wireless_controller_details is None:
            requires_update = True
            self.log(
                f"Have wireless controller settings are not present for device: {device_ip}\n"
                f"Managed AP location update required for device IP '{device_ip}': {requires_update}\n"
                f"Updated scope details: '{self.pprint(updated_scope_details)}'",
                "INFO"
            )
            return requires_update, updated_scope_details

        have_primary_scope = have_wireless_controller_details.get("primary_scope")
        requires_update = not self.compare_unordered_lists_of_dicts(have_primary_scope, want_primary_scope)

        have_secondary_scope = have_wireless_controller_details.get("secondary_scope")
        requires_update |= not self.compare_unordered_lists_of_dicts(have_secondary_scope, want_secondary_scope)

        self.log(f"Managed AP location update required for device IP '{device_ip}': {requires_update}", "INFO")
        self.log(f"Updated scope details: '{self.pprint(updated_scope_details)}'", "INFO")

        return requires_update, updated_scope_details

    def update_managed_ap_locations_for_network_device(self, managed_ap_locations, fabric_device_ip, device_id):
        """
        Update managed AP locations for a given network device by posting site scope information to Catalyst Center.

        Args:
            managed_ap_locations (dict): Dictionary with 'primary_scope' and 'secondary_scope' containing site IDs.
            fabric_device_ip (str): IP address of the target fabric device.
            device_id (str): Device ID of the fabric device in Cisco Catalyst Center.

        Returns:
            self: The current object after performing the update.

        Description:
            This function extracts primary and secondary site IDs from the given managed AP locations,
            constructs the API payload, makes a POST API call, and tracks task status to ensure
            the AP locations are successfully updated for the device.
        """

        self.log(f"Initiating update of managed ap locations for device with IP address: '{fabric_device_ip}'", "INFO")

        task_name = "assign_managed_ap_locations_for_w_l_c_v1"
        primary_scope_site_id = [scope_details.get("siteId") for scope_details in managed_ap_locations.get("primary_scope")]
        secondary_scope_site_id = [scope_details.get("siteId") for scope_details in managed_ap_locations.get("secondary_scope")]

        self.log(f"[{fabric_device_ip}] Updating managed AP scopes:\n  - Primary: {primary_scope_site_id}\n  - Secondary: {secondary_scope_site_id}", "DEBUG")

        parameters = {
            "device_id": device_id,
            "primaryManagedAPLocationsSiteIds": primary_scope_site_id,
            "secondaryManagedAPLocationsSiteIds": secondary_scope_site_id
        }

        task_id = self.get_taskid_post_api_call("wireless", task_name, parameters)

        if not task_id:
            self.msg = (
                f"Unable to retrieve the task_id for the updating managed ap locations for device with IP address: {fabric_device_ip}'."
            )
            self.fail_and_exit(self.msg)

        success_msg = (
            f"Managed AP locations for device with IP Address: '{fabric_device_ip}' updated successfully in the Cisco Catalyst Center"
        )
        self.get_task_status_from_tasks_by_id(task_id, task_name, success_msg).check_return_status()

        self.log(f"Completed update of managed AP locations for device IP: '{fabric_device_ip}'", "DEBUG")

        return self

    def are_dicts_equal(self, dict1, dict2):
        """
        Check if two dictionaries are equal, considering:
        - Either or both dictionaries can be None.
        - Keys can be in any order.

        Args:
            dict1 (dict or None): First dictionary.
            dict2 (dict or None): Second dictionary.

        Returns:
            bool: True if both are equal, False otherwise.
        """
        if dict1 is None and dict2 is None:
            return True
        if dict1 is None or dict2 is None:
            return False
        return dict1 == dict2

    def check_wireless_controller_settings_requires_update(self, have_wireless_controller_details, want_wireless_controller_details, device_ip):
        """
        Check if wireless controller settings require an update based on 'enable' and 'rolling_ap_upgrade' fields.

        Args:
            have_wireless_controller_details (dict): Current state from the system.
            want_wireless_controller_details (dict): Desired state from the playbook.
            device_ip (str): IP address of the wireless controller device being validated.

        Returns:
            tuple:
                bool: True if an update is required, False otherwise.
                dict: Wireless controller settings from the desired state.

        Description:
            This function compares the current ('have') and desired ('want') wireless controller settings for a specific device.
            It checks two fields: 'enable' (bool) and 'rolling_ap_upgrade' (dict).
            - If both 'enable' values are False, no update is required.
            - If there is any mismatch in 'enable' or 'rolling_ap_upgrade', an update is required.
            The function returns a boolean flag and the desired wireless controller settings to be applied.
        """

        self.log(f"Starting wireless controller settings comparison for device: {device_ip}", "INFO")

        requires_update = False
        want_enable = want_wireless_controller_details.get("enable")
        want_rolling_ap_upgrade = want_wireless_controller_details.get("rolling_ap_upgrade")
        wireless_controller_settings = {
            "enable": want_enable,
            "rolling_ap_upgrade": want_rolling_ap_upgrade
        }

        if have_wireless_controller_details is None:
            self.log(
                f"Have wireless controller settings are not present for device: {device_ip}\n"
                f"Wireless controller settings requires update : {requires_update} for device {device_ip}.\n"
                f"Updated wireless controller settings: {wireless_controller_settings}",
                "INFO"
            )
            requires_update = True
            return requires_update, wireless_controller_settings

        have_enable = have_wireless_controller_details.get("enable")

        if have_enable is False and want_enable is False:
            self.log(f"'enable' is False for both have and want on device {device_ip}. No update required.", "DEBUG")
            return requires_update, wireless_controller_settings
        if have_enable != want_enable:
            self.log(f"'enable' mismatch for device {device_ip} → have: {have_enable}, want: {want_enable}", "DEBUG")
            requires_update = True

        have_rolling_ap_upgrade = have_wireless_controller_details.get("rolling_ap_upgrade")

        if not self.are_dicts_equal(have_rolling_ap_upgrade, want_rolling_ap_upgrade):
            self.log(f"'rolling_ap_upgrade' mismatch for device {device_ip}:\n  have: {have_rolling_ap_upgrade}\n  want: {want_rolling_ap_upgrade}", "DEBUG")
            requires_update = True
        else:
            self.log(f"'rolling_ap_upgrade' matches for device {device_ip}.", "DEBUG")

        self.log(
            f"Wireless controller settings requires update : {requires_update} for device {device_ip}."
            f"Updated wireless controller settings: {wireless_controller_settings}",
            "INFO"
        )
        return requires_update, wireless_controller_settings

    def update_wireless_controller_settings(self, fabric_devices):
        """
        Update wireless controller settings and managed AP locations for each device in the fabric.

        Args:
            fabric_devices (dict): Dictionary containing fabric details including 'fabric_name' and
                                a list of 'device_config' with device-specific configurations.

        Returns:
            self: Returns the instance to allow method chaining.

        Description:
            Iterates through each device in the fabric, compares current ('have') and desired ('want')
            wireless controller settings and managed AP locations, and updates them if required.
            It logs each significant step and condition, and handles device reloads when disabling
            wireless controller settings if configured to do so.
        """

        fabric_name = fabric_devices.get("fabric_name")
        self.log(
            f"Starting to update wireless controller settings for fabric: {fabric_name}", "DEBUG"
        )

        device_config = fabric_devices.get("device_config")

        for device_config_index, item in enumerate(device_config):
            fabric_site_id = self.have.get("fabric_devices")[device_config_index].get("fabric_site_id")
            if self.have.get("fabric_devices")[device_config_index].get("device_details"):
                device_roles = self.have.get("fabric_devices")[device_config_index].get("device_details").get("deviceRoles")
            else:
                device_roles = item.get("device_roles")

            self.validate_device_roles_for_wireless_settings(device_roles).check_return_status()
            device_ip = item.get("device_ip")

            self.log(
                f"Starting update for device index {device_config_index} with IP Address: {device_ip}",
                "DEBUG"
            )

            network_device_id = self.have.get("fabric_devices")[device_config_index].get("network_device_id")
            have_wireless_controller_details = self.have.get("fabric_devices")[device_config_index].get("wireless_controller_settings")
            want_wireless_controller_details = self.want.get("fabric_devices")[device_config_index].get("wireless_controller_settings")

            self.log(f"Current wireless controller details: {self.pprint(have_wireless_controller_details)}", "DEBUG")
            self.log(f"Desired wireless controller details: {self.pprint(want_wireless_controller_details)}", "DEBUG")

            # Check if managed AP locations require update
            requires_update, updated_scope_details = self.check_managed_ap_locations_requires_update(
                have_wireless_controller_details,
                want_wireless_controller_details,
                device_ip
            )
            self.log(f"Managed AP locations require update: {requires_update}", "DEBUG")
            if requires_update:
                self.log(f"Updated scope details: {self.pprint(updated_scope_details)}", "DEBUG")
                self.update_managed_ap_locations_for_network_device(updated_scope_details, device_ip, network_device_id)
            else:
                self.log(f"No update required for managed AP locations on device {device_ip}", "DEBUG")

            # Check if wireless controller settings require update
            requires_update, updated_wireless_settings = self.check_wireless_controller_settings_requires_update(
                have_wireless_controller_details,
                want_wireless_controller_details,
                device_ip
            )
            self.log(f"Wireless controller settings require update: {requires_update}", "DEBUG")

            if requires_update:
                self.log(f"Updated wireless settings for device '{device_ip}' to apply: {self.pprint(updated_wireless_settings)}", "DEBUG")
                self.update_switch_wireless_setting_and_rolling_ap_upgrade_management(
                    updated_wireless_settings,
                    device_ip,
                    network_device_id,
                    fabric_name,
                    fabric_site_id
                )
            else:
                self.log(f"No update required for wireless controller settings on device {device_ip}", "DEBUG")

            enable = updated_wireless_settings.get("enable")
            if not enable:
                self.log(f"'enable' is False for device {device_ip}, checking for reload on disable flag.", "DEBUG")
                reload_on_disable = want_wireless_controller_details.get("reload")
                if reload_on_disable:
                    self.log(f"Reload required for device {device_ip} due to wireless controller disable.", "INFO")
                    self.reload_switch_for_wireless_controller_cleanup(device_ip, network_device_id, fabric_name, fabric_site_id)
                else:
                    self.log(f"No reload required for device {device_ip} after wireless controller disable.", "DEBUG")

        self.log(f"Completed updating wireless controller settings for fabric: {fabric_name}", "INFO")
        return self

    def update_switch_wireless_setting_and_rolling_ap_upgrade_management(self, wireless_settings, device_ip, network_device_id, fabric_name, fabric_site_id):
        """
        Update switch wireless settings and rolling AP upgrade management for a specific device.

        Args:
            wireless_settings (dict): Desired wireless settings including 'enable' (bool) and
                                    'rolling_ap_upgrade' (dict with keys 'enable' and 'ap_reboot_percentage').
            device_ip (str): IP address of the device to update.
            network_device_id (str): Network device identifier.
            fabric_name (str): Name of the fabric to which the device belongs.
            fabric_site_id (str): Site ID of the fabric.

        Returns:
            self: Returns the instance to allow method chaining.

        Description:
            This method constructs and sends an update request to the Cisco Catalyst Center API
            to modify the wireless settings and rolling AP upgrade configurations for the specified device.
            It logs all major steps, checks for task ID retrieval success, and waits for task completion.
        """

        self.log(
            f"Initiating update of switch wireless settings and rolling AP upgrade management for device '{device_ip}' under fabric '{fabric_name}'",
            "INFO",
        )
        payload = {
            "fabric_id": fabric_site_id,
            "id": network_device_id
        }

        enable = wireless_settings.get("enable")
        payload.update({
            "enableWireless": enable,
        })
        if enable:
            rolling_ap_upgrade = wireless_settings.get("rolling_ap_upgrade")
            self.log(f"Applying rolling AP upgrade settings: {rolling_ap_upgrade}", "DEBUG")
            payload.update({
                "enableWireless": enable,
                "rollingApUpgrade": {
                    "enableRollingApUpgrade" : rolling_ap_upgrade.get("enable"),
                    "apRebootPercentage" : rolling_ap_upgrade.get("ap_reboot_percentage"),
                }
            })
        else:
            self.log(f"Wireless settings is to be disabled for device '{device_ip}'. Skipping rolling AP upgrade settings.", "DEBUG")

        task_name = "switch_wireless_setting_and_rolling_ap_upgrade_management_v1"
        parameters = payload

        task_id = self.get_taskid_post_api_call("fabric_wireless", task_name, parameters)
        if not task_id:
            self.msg = (
                f"Unable to retrieve the task_id for the updating wireless settings for the device with IP address: '{device_ip}' under fabric: '{fabric_name}'"
            )
            self.fail_and_exit(self.msg)

        success_msg = (
            f"Wireless Controller Settings for the device with IP address: '{device_ip}' under "
            f"fabric: '{fabric_name}' updated successfully in the Cisco Catalyst Center."
        )
        self.get_task_status_from_tasks_by_id(task_id, task_name, success_msg).check_return_status()

        self.log(
            f"Completed update of switch wireless settings and rolling AP upgrade management for device '{device_ip}' under fabric '{fabric_name}'",
            "INFO",
        )
        return self

    def reload_switch_for_wireless_controller_cleanup(self, device_ip, network_device_id, fabric_name, fabric_site_id):
        """
        Reload the switch device for wireless controller cleanup after disabling wireless controller capabilities.

        Args:
            device_ip (str): IP address of the device to reload.
            network_device_id (str): Network device identifier.
            fabric_name (str): Name of the fabric to which the device belongs.
            fabric_site_id (str): Site ID of the fabric.

        Returns:
            self: Returns the instance to allow method chaining.

        Description:
            This method triggers a reload of the specified switch device by making a task API call
            to the Cisco Catalyst Center. It logs key steps, ensures task ID retrieval,
            waits for task completion, and handles failures gracefully.
        """

        self.log(
            f"Initiating reload of the device with IP address: '{device_ip}' under fabric: '{fabric_name}' for "
            "controller cleanup after disabline wireless controller capabilities.",
            "INFO",
        )
        payload = {
            "fabric_id": fabric_site_id,
            "deviceId": network_device_id
        }

        task_name = "reload_switch_for_wireless_controller_cleanup_v1"
        parameters = payload
        task_id = self.get_taskid_post_api_call("fabric_wireless", task_name, parameters)

        if not task_id:
            self.msg = (
                f"Unable to retrieve the task_id for the reloading the device with IP address: '{device_ip}' under fabric: '{fabric_name}'"
            )
            self.fail_and_exit(self.msg)

        success_msg = (
            f"Reload successful for the device with IP address: '{device_ip}' under fabric: '{fabric_name}' in the Cisco Catalyst Center"
        )
        self.get_task_status_from_tasks_by_id(task_id, task_name, success_msg).check_return_status()

        self.log(
            f"Completed API request for reload of the device '{device_ip}' under fabric '{fabric_name}'.",
            "INFO",
        )
        return self

    def update_fabric_devices(self, fabric_devices):
        """
        Create/Update fabric devices, Border Settings, L2 Handoffs, L3 Handoff with SDA Transit,
        L3 Handoff with IP Transit in Cisco Catalyst Center with fields provided in playbook.

        Parameters:
            fabric_devices (dict): SDA fabric devices under a fabric site playbook details.
        Returns:
            self (object): The current object with updated desired Fabric Devices information.
        Description:
            Do the basic validation. Check if the device exists or not.
            If the device needs to added to the fabric call the API 'add_fabric_devices'.
            If the device already exists, check if the device needs any update or not.
            If the device needs update call the API 'update_fabric_devices'.
            Check the response of the task Id.
        """

        self.log(
            "Input values for update_fabric_devices: {input}".format(
                input=fabric_devices
            ),
            "DEBUG",
        )
        fabric_name = fabric_devices.get("fabric_name")
        if not fabric_name:
            self.log("Error: 'fabric_name' is missing from input.", "ERROR")
            self.set_operation_result(
                "failed", False, "Fabric name is required.", "ERROR"
            )
            return self

        self.log("Fabric name: '{fabric_name}'".format(fabric_name=fabric_name))
        fabric_device_index = -1
        device_config = fabric_devices.get("device_config")
        if not device_config:
            self.log("Error: 'device_config' is missing from input.", "ERROR")
            self.set_operation_result(
                "failed", False, "Device configuration is required.", "ERROR"
            )
            return self

        self.log(
            "The device config information for the fabric site '{fabric_name}': {device_config}".format(
                fabric_name=fabric_name, device_config=device_config
            )
        )
        self.response.append({"response": {}, "msg": {}})
        self.response[0].get("response").update({fabric_name: {}})
        self.response[0].get("msg").update({fabric_name: {}})
        to_create = []
        to_update = []
        for item in device_config:
            fabric_device_index += 1
            device_ip = item.get("device_ip")
            if not device_config:
                self.log("Error: 'device_ip' is missing from input.", "ERROR")
                self.set_operation_result(
                    "failed", False, "Device IP is required.", "ERROR"
                )
                return self

            self.log(
                "The device ip under the fabric site '{fabric_name}': {device_ip}".format(
                    fabric_name=fabric_name, device_ip=device_ip
                )
            )
            self.response[0].get("response").get(fabric_name).update(
                {
                    device_ip: {
                        "device_details": None,
                        "l2_handoff": [],
                        "l3_sda_handoff": None,
                        "l3_ip_handoff": [],
                    }
                }
            )
            self.response[0].get("msg").get(fabric_name).update({device_ip: {}})
            result_fabric_device_response = (
                self.response[0].get("response").get(fabric_name).get(device_ip)
            )
            result_fabric_device_msg = (
                self.response[0].get("msg").get(fabric_name).get(device_ip)
            )
            have_fabric_device = self.have.get("fabric_devices")[fabric_device_index]
            want_fabric_device = self.want.get("fabric_devices")[fabric_device_index]
            have_device_details = have_fabric_device.get("device_details")
            want_device_details = want_fabric_device.get("device_details")
            self.log(
                "Existing device details for IP '{ip}': {existing}".format(
                    ip=device_ip, existing=have_device_details
                ),
                "DEBUG",
            )
            self.log(
                "Desired device details for IP '{ip}': {desired}".format(
                    ip=device_ip, desired=want_device_details
                ),
                "DEBUG",
            )

            # Check fabric device exists, if not add it
            if not have_device_details:
                self.log(
<<<<<<< HEAD
                    "Desired fabric device '{ip}' details (want): {requested_state}"
                    .format(ip=device_ip, requested_state=want_device_details),
                    "DEBUG"
=======
                    "Desired fabric device '{ip}' details (want): {requested_state}".format(
                        ip=device_ip, requested_state=want_device_details
                    ),
                    "DEBUG",
>>>>>>> 47466887
                )
                try:
                    device_roles = want_device_details.get("deviceRoles")
                    self.log(
                        "Device roles retrieved: {device_roles}".format(
                            device_roles=device_roles
                        ),
                        "DEBUG",
                    )
                    if "CONTROL_PLANE_NODE" in device_roles:
                        self.log(
                            "Control Plane Node should be added first in the fabric. Hence, adding the Control "
                            "Plane Node '{ip}' in fabric '{fabric_name}' at the beginning of the list.".format(
                                ip=device_ip, fabric_name=fabric_name
                            ),
                            "INFO",
                        )
                        to_create = [want_device_details] + to_create
                    else:
                        self.log(
                            "Adding device with IP '{ip}' to fabric '{fabric_name}' because "
                            "it does not have Control Plane as its role.".format(
                                ip=device_ip, fabric_name=fabric_name
                            ),
                            "INFO",
                        )
                        to_create.append(want_device_details)

                except Exception as msg:
                    self.msg = (
                        "Exception occurred while adding the device '{ip}' "
                        "to the fabric site '{site}: {msg}".format(
                            ip=device_ip, site=fabric_name, msg=msg
                        )
                    )
                    self.status = "failed"
                    return self

                result_fabric_device_response.update(
                    {"device_details": want_device_details}
                )
                result_fabric_device_msg.update(
                    {"device_details": "SDA fabric device details added successfully."}
                )
            else:
                self.log(
                    "Current SDA fabric device '{ip}' details in Catalyst Center: {current_details}".format(
                        ip=device_ip, current_details=have_device_details
                    ),
                    "DEBUG",
                )
                self.log(
                    "Desired SDA fabric transit '{ip}' details for Catalyst Center: {requested_details}".format(
                        ip=device_ip, requested_details=want_device_details
                    ),
                    "DEBUG",
                )

                # Check if the update is required or not
                if not self.requires_update(
                    have_device_details,
                    want_device_details,
                    self.fabric_devices_obj_params,
                ):
                    self.log(
                        "SDA fabric device '{ip}' device doesn't require an update.".format(
                            ip=device_ip
                        ),
                        "INFO",
                    )
                    result_fabric_device_msg.update(
                        {
                            "device_details": "SDA fabric device details doesn't require an update."
                        }
                    )
                else:

                    # Device Details Exists
                    self.log(
                        "Current SDA fabric device '{ip}' details in Catalyst Center: {current_state}".format(
                            ip=device_ip, current_state=have_device_details
                        ),
                        "DEBUG",
                    )
                    self.log(
                        "Desired SDA fabric device '{ip}' details: {requested_state}".format(
                            ip=device_ip, requested_state=want_device_details
                        ),
                        "DEBUG",
                    )
                    want_device_details.update(
                        {
                            "id": self.have.get("fabric_devices")[
                                fabric_device_index
                            ].get("id")
                        }
                    )
                    to_update.append(want_device_details)
                    result_fabric_device_response.update(
                        {"device_details": want_device_details}
                    )
                    result_fabric_device_msg.update(
                        {
                            "device_details": "SDA fabric device details updated successfully."
                        }
                    )

        if to_create:
            self.log(
                "Attempting to add {count} device(s) to fabric '{fabric_name}'.".format(
                    count=len(to_create), fabric_name=fabric_name
                ),
                "INFO",
            )
            self.bulk_add_fabric_devices(to_create, fabric_name).check_return_status()

        if to_update:
            self.log(
                "Attempting to update {count} device(s) to fabric '{fabric_name}'.".format(
                    count=len(to_update), fabric_name=fabric_name
                ),
                "INFO",
            )
            self.bulk_update_fabric_devices(
                to_update, fabric_name
            ).check_return_status()

        fabric_device_index = -1
        for item in device_config:
            fabric_device_index += 1
            device_ip = item.get("device_ip")
            self.log(
                "Started the Handoffs operation for the device with IP '{ip}'.".format(
                    ip=device_ip
                )
            )
            result_fabric_device_response = (
                self.response[0].get("response").get(fabric_name).get(device_ip)
            )
            result_fabric_device_msg = (
                self.response[0].get("msg").get(fabric_name).get(device_ip)
            )
            have_fabric_device = self.have.get("fabric_devices")[fabric_device_index]
            self.log(
                "The details of the device '{ip}' in the Catalyst Center: {have_details}".format(
                    ip=device_ip, have_details=have_device_details
                )
            )
            want_fabric_device = self.want.get("fabric_devices")[fabric_device_index]
            self.log(
                "The details of the device '{ip}' provided in the playbook: {want_details}".format(
                    ip=device_ip, want_details=want_fabric_device
                )
            )
            device_roles = want_fabric_device.get("device_details").get("deviceRoles")
            self.log(
                "The device role of the device '{ip}' is '{device_role}'".format(
                    ip=device_ip, device_role=device_roles
                )
            )
            if "BORDER_NODE" not in device_roles:
                continue

            self.log(
                "Entered handoffs section which includes SDA - IP L3 Handoffs and L2 Handoff"
            )
            have_l2_handoff = have_fabric_device.get("l2_handoff_details")
            self.log(
                "The L2 Handoff details of the device '{ip}' in the Catalyst Center: {have_details}".format(
                    ip=device_ip, have_details=have_l2_handoff
                )
            )
            want_l2_handoff = want_fabric_device.get("l2_handoff_details")
            self.log(
                "The L2 Handoff details of the device '{ip}' provided in the playbook: {want_details}".format(
                    ip=device_ip, want_details=want_l2_handoff
                )
            )
            if want_l2_handoff:
                self.log(
                    "Operating the L2 Handoff details for the device '{device_ip}'.".format(
                        device_ip=device_ip
                    )
                )
                self.update_l2_handoff(
                    have_l2_handoff,
                    want_l2_handoff,
                    device_ip,
                    result_fabric_device_response,
                    result_fabric_device_msg,
                )
<<<<<<< HEAD
                self.update_l2_handoff(
                    have_l2_handoff,
                    want_l2_handoff,
                    device_ip,
                    result_fabric_device_response,
                    result_fabric_device_msg
                )
=======
>>>>>>> 47466887

            have_sda_l3_handoff = have_fabric_device.get("sda_l3_handoff_details")
            self.log(
                "The L3 SDA Handoff details of the device '{ip}' in the Catalyst Center: {have_details}".format(
                    ip=device_ip, have_details=have_sda_l3_handoff
                )
            )
            want_sda_l3_handoff = want_fabric_device.get("sda_l3_handoff_details")
            self.log(
                "The L3 SDA Handoff details of the device '{ip}' provided in the playbook: {want_details}".format(
                    ip=device_ip, want_details=want_sda_l3_handoff
                )
            )
            if want_sda_l3_handoff:
                self.log(
                    "Operating the L3 Handoff with SDA Transit details for the device '{device_ip}'.".format(
                        device_ip=device_ip
                    )
                )
                self.update_sda_l3_handoff(
                    have_sda_l3_handoff,
                    want_sda_l3_handoff,
                    device_ip,
                    result_fabric_device_response,
                    result_fabric_device_msg,
                )
<<<<<<< HEAD
                self.update_sda_l3_handoff(
                    have_sda_l3_handoff,
                    want_sda_l3_handoff,
                    device_ip,
                    result_fabric_device_response,
                    result_fabric_device_msg
                )
=======
>>>>>>> 47466887

            have_ip_l3_handoff = have_fabric_device.get("ip_l3_handoff_details")
            self.log(
                "The L3 IP Handoff details of the device '{ip}' in the Catalyst Center: {have_details}".format(
                    ip=device_ip, have_details=have_ip_l3_handoff
                )
            )
            want_ip_l3_handoff = want_fabric_device.get("ip_l3_handoff_details")
            self.log(
                "The L3 IP Handoff details of the device '{ip}' provided in the playbook: {want_details}".format(
                    ip=device_ip, want_details=want_ip_l3_handoff
                )
            )
            if want_ip_l3_handoff:
                self.log(
                    "Operating the L3 Handoff with IP Transit details for the device '{device_ip}'.".format(
                        device_ip=device_ip
                    )
                )
                self.update_ip_l3_handoff(
                    have_ip_l3_handoff,
                    want_ip_l3_handoff,
                    device_ip,
                    result_fabric_device_response,
                    result_fabric_device_msg,
                )
<<<<<<< HEAD
                self.update_ip_l3_handoff(
                    have_ip_l3_handoff,
                    want_ip_l3_handoff,
                    device_ip,
                    result_fabric_device_response,
                    result_fabric_device_msg
                )
=======
>>>>>>> 47466887

        self.result.update({"response": self.response})
        self.log("Updated the SDA fabric transits successfully", "INFO")
        self.msg = "The operations on fabric device is successful."
        self.status = "success"
        return self

    def get_diff_merged(self, config):
        """
        Add or Update the SDA devices transits, Border Settings, L2 Handoff, L3 SDA Handoff,
        L3 IP Handoff in Cisco Catalyst Center based on the playbook details.

        Parameters:
            config (list of dict): Playbook details containing SDA fabric devices information.
        Returns:
            self (object): The current object with updated desired Fabric Devices information.
        Description:
            If the 'fabric_devices' is available in the playbook, call the function 'update_fabric_devices'.
            Else return self.
        """

        fabric_devices = config.get("fabric_devices")
        if fabric_devices is not None:
            self.log(
                "Updating fabric devices: {devices}".format(devices=fabric_devices),
                "DEBUG",
            )
            try:
                self.update_fabric_devices(fabric_devices).check_return_status()
                self.update_wireless_controller_settings(fabric_devices).check_return_status()
                self.log("Successfully updated fabric devices.", "INFO")
            except Exception as e:
                self.log(
                    "Error while updating fabric devices: {error}".format(error=str(e)),
                    "ERROR",
                )
                self.set_operation_result(
                    "failed", False, "Failed to update fabric devices.", "ERROR"
                )
                return self
        else:
            self.log(
                "No 'fabric_devices' found in configuration. Skipping update.",
                "WARNING",
            )

        return self

    def prioritize_device_deletion(self, device_config):
        """
        Prioritize the device config so that the device with the role 'CONTROL_PLANE_NODE'
        is deleted last, and devices that don't exist are handled first.

        Parameters:
            device_config (list): Devices config details provided by the user in the playbook.
        Returns:
            updated_device_config (list): Reordered device config details.
        Description:
            For each device in the config, check whether it exists in the Cisco Catalyst Center.
            If the device doesn't exist, prepend it to the list. If it has a role 'CONTROL_PLANE_NODE',
            append it to ensure it is processed last. Update self.have['fabric_details'] with the new
            order and return the updated config.
        """

        fabric_device_index = -1
        updated_device_config = []
        update_have = []
        self.log(
            "Starting to reorder devices based on their existence and role.", "DEBUG"
        )
        self.log(
            "Input device_config: {device_config}".format(device_config=device_config),
            "DEBUG",
        )
        for item in device_config:
            fabric_device_index += 1
            device_ip = item.get("device_ip")
            self.log("Processing device with IP: {ip}".format(ip=device_ip))
            have_device_details = self.have.get("fabric_devices")[fabric_device_index]
            exists = have_device_details.get("exists")
            if not exists:
                self.log(
                    "The device with IP address '{ip}' is not available in the Cisco Catalyst Center.".format(
                        ip=device_ip
                    )
                )
                updated_device_config = [item] + updated_device_config
                update_have = [have_device_details] + update_have
                continue

            device_roles = have_device_details.get("device_details").get("deviceRoles")
            if "CONTROL_PLANE_NODE" in device_roles:
                self.log(
                    "Device with IP '{ip}' has role 'CONTROL_PLANE_NODE', appending to the end.".format(
                        ip=device_ip
                    )
                )
                updated_device_config.append(item)
                update_have.append(have_device_details)
                continue

            self.log(
                "Device with IP '{ip}' role '{device_roles}', prepending.".format(
                    ip=device_ip, device_roles=device_roles
                )
            )
            updated_device_config.insert(0, item)
            update_have.insert(0, have_device_details)

        self.have.update({"fabric_devices": update_have})
        self.log(
            "Updated device_config for deletion: {updated_config}".format(
                updated_config=updated_device_config
            )
        )

        return updated_device_config

    def delete_l2_handoff(
<<<<<<< HEAD
            self,
            have_l2_handoff,
            device_ip,
            result_fabric_device_response,
            result_fabric_device_msg
=======
        self,
        have_l2_handoff,
        device_ip,
        result_fabric_device_response,
        result_fabric_device_msg,
>>>>>>> 47466887
    ):
        """
        Delete L2 Handoffs in Cisco Catalyst Center with fields provided in playbook.

        Parameters:
            have_l2_handoff (list): L2 Handoff details from the Cisco Catalyst Center.
            device_ip (str): The IP of the fabric device.
            result_fabric_device_response (dict): The response status of the fabric device.
            result_fabric_device_msg (dict): The message status of the fabric device.
        Returns:
            self (object): The current object with deleted L2 Handoffs information.
        Description:
            Seperate which L2 Handoff exist and which are not. If there are L2 Handoff,
            which needs to be deleted. Call the API 'delete_fabric_device_layer2_handoff_by_id'.
        """

        self.log(
            "Entering delete_l2_handoff API with parameters: "
            "have_l2_handoff={have_l2_handoff}, device_ip={device_ip}".format(
                have_l2_handoff=have_l2_handoff, device_ip=device_ip
            ),
            "DEBUG",
        )
        result_fabric_device_response.update({"l2_handoff_details": {}})
        delete_l2_handoff = []
        non_existing_l2_handoff = []

        # Check if the L2 Handoff exists or not
        for item in have_l2_handoff:
            if not item:
                non_existing_l2_handoff.append(item)
            else:
                delete_l2_handoff.append(item)

        self.log(
            "Identified L2 Handoffs to delete: {delete_list}".format(
                delete_list=delete_l2_handoff
            ),
            "DEBUG",
        )
        self.log(
            "Non-existing L2 Handoffs: {non_existing_list}".format(
                non_existing_list=non_existing_l2_handoff
            ),
            "DEBUG",
        )
        for id in delete_l2_handoff:
            try:
                payload = {"id": id}
                task_name = "delete_fabric_device_layer2_handoff_by_id"
                task_id = self.get_taskid_post_api_call("sda", task_name, payload)
                if not task_id:
<<<<<<< HEAD
                    self.msg = (
                        "Unable to retrieve the task_id for the task '{task_name}'."
                        .format(task_name=task_name)
=======
                    self.msg = "Unable to retrive the task_id for the task '{task_name}'.".format(
                        task_name=task_name
>>>>>>> 47466887
                    )
                    self.set_operation_result("failed", False, self.msg, "ERROR")
                    self.log(str(success_msg), "INFO")
                    return self

                success_msg = "Successfully deleted the fabric device L2 Handoff with id '{id}'.".format(
                    id=id
                )
                self.get_task_status_from_tasks_by_id(
                    task_id, task_name, success_msg
                ).check_return_status()
            except Exception as msg:
                self.msg = "Exception occurred while deleting the L2 Handoff in the fabric device with IP '{ip}': {msg}".format(
                    ip=device_ip, msg=msg
                )
                self.log(self.msg, "ERROR")
                self.status = "failed"
                return self

        result_fabric_device_response.get("l2_handoff_details").update(
            {
                "Deleted L2 Handoff": delete_l2_handoff,
                "Non existing L2 Handoff": non_existing_l2_handoff,
            }
        )
        if delete_l2_handoff:
            result_fabric_device_msg.update(
                {"l2_handoff_details": "L2 Handoffs deleted successfully."}
            )
        else:
            result_fabric_device_msg.update(
                {
                    "l2_handoff_details": "L2 Handoffs are not found in the Cisco Catalyst Center."
                }
            )

        self.msg = "Successfully deleted the L2 Handoffs."
        self.log(self.msg, "DEBUG")
        self.status = "success"
        return self

    def delete_sda_l3_handoff(
<<<<<<< HEAD
            self,
            have_sda_l3_handoff,
            device_ip,
            result_fabric_device_response,
            result_fabric_device_msg
=======
        self,
        have_sda_l3_handoff,
        device_ip,
        result_fabric_device_response,
        result_fabric_device_msg,
>>>>>>> 47466887
    ):
        """
        Delete L3 Handoff with SDA Transit in Cisco Catalyst Center with fields provided in playbook.

        Parameters:
            have_l2_handoff (list): SDA L3 Handoff details from the Cisco Catalyst Center.
            device_ip (str): The IP of the fabric device.
            result_fabric_device_response (dict): The response status of the fabric device.
            result_fabric_device_msg (dict): The message status of the fabric device.
        Returns:
            self (object): The current object with deleted SDA L3 Handoffs information.
        Description:
            Identify whether the SDA L3 Handoff exist or not. If there are SDA L3 Handoff,
            which needs to be deleted. Call the API 'delete_fabric_device_layer3_handoffs_with_sda_transit'.
        """

        self.log(
            "Entering delete_sda_l3_handoff API with parameters: "
            "have_sda_l3_handoff={have_sda_l3_handoff}, device_ip={device_ip}".format(
                have_sda_l3_handoff=have_sda_l3_handoff, device_ip=device_ip
            ),
            "DEBUG",
        )
        if not have_sda_l3_handoff:
            self.log(
                "No SDA L3 Handoff found for device IP '{device_ip}'.".format(
                    device_ip=device_ip
                ),
                "DEBUG",
            )
            self.log(
                "The SDA L3 Handoff doesnot exist under the device {device_ip}.".format(
                    device_ip=device_ip
                )
            )
            result_fabric_device_msg.update(
                {
                    "sda_l3_handoff_details": "SDA L3 Handoff is not found in the Cisco Catalyst Center."
                }
            )
<<<<<<< HEAD
            self.log("The SDA L3 Handoff does not exist under the device {device_ip}.".format(device_ip=device_ip))
            result_fabric_device_msg.update({
                "sda_l3_handoff_details": "SDA L3 Handoff is not found in the Cisco Catalyst Center."
            })
=======
>>>>>>> 47466887
        else:
            self.log(
                "The SDA L3 Handoff exists under the device {device_ip}.".format(
                    device_ip=device_ip
                )
            )
            fabric_id = have_sda_l3_handoff.get("fabricId")
            network_device_id = have_sda_l3_handoff.get("networkDeviceId")
            self.log(
                "Found SDA L3 Handoff with fabric_id={fabric_id}, network_device_id={network_device_id}.".format(
                    fabric_id=fabric_id, network_device_id=network_device_id
                ),
                "DEBUG",
            )
            try:
                payload = {
                    "fabric_id": fabric_id,
                    "network_device_id": network_device_id,
                }
                task_name = "delete_fabric_device_layer3_handoffs_with_sda_transit"
                task_id = self.get_taskid_post_api_call("sda", task_name, payload)
                if not task_id:
<<<<<<< HEAD
                    self.msg = (
                        "Unable to retrieve the task_id for the task '{task_name}'."
                        .format(task_name=task_name)
=======
                    self.msg = "Unable to retrive the task_id for the task '{task_name}'.".format(
                        task_name=task_name
>>>>>>> 47466887
                    )
                    self.set_operation_result("failed", False, self.msg, "ERROR")
                    return self

                success_msg = "Successfully deleted the fabric device SDA Transit L3 Handoff with id '{id}'.".format(
                    id=id
                )
                self.get_task_status_from_tasks_by_id(
                    task_id, task_name, success_msg
                ).check_return_status()
            except Exception as msg:
                self.msg = "Exception occurred while deleting the SDA L3 Handoff in the fabric device with IP '{ip}': {msg}".format(
                    ip=device_ip, msg=msg
                )
                self.log(self.msg, "ERROR")
                self.status = "failed"
                return self

            result_fabric_device_response.update(
                {"sda_l3_handoff_details": have_sda_l3_handoff}
            )
            result_fabric_device_msg.update(
                {"sda_l3_handoff_details": "SDA L3 Handoff is deleted successfully."}
            )

        self.msg = "Successfully deleted the SDA L3 Handoffs."
        self.log(str(self.msg), "DEBUG")
        self.status = "success"
        return self

    def delete_ip_l3_handoff(
        self,
        have_ip_l3_handoff,
        device_ip,
        result_fabric_device_response,
<<<<<<< HEAD
        result_fabric_device_msg
=======
        result_fabric_device_msg,
>>>>>>> 47466887
    ):
        """
        Delete L3 Handoff with IP Transit in Cisco Catalyst Center with fields provided in playbook.

        Parameters:
            have_ip_l3_handoff (list): IP L3 Handoff details from the Cisco Catalyst Center.
            device_ip (str): The IP of the fabric device.
            result_fabric_device_response (dict): The response status of the fabric device.
            result_fabric_device_msg (dict): The message status of the fabric device.
        Returns:
            self (object): The current object with deleted IP L3 Handoffs information.
        Description:
            Seperate which IP L3 Handoff exist and which are not. If there are IP L3 Handoff,
            which needs to be deleted. Call the API 'delete_fabric_device_layer3_handoff_with_ip_transit_by_id'.
        """

        self.log(
            "Entering delete_ip_l3_handoff API with parameters: "
            "have_ip_l3_handoff={have_ip_l3_handoff}, device_ip={device_ip}".format(
                have_ip_l3_handoff=have_ip_l3_handoff, device_ip=device_ip
            ),
            "DEBUG",
        )
        result_fabric_device_response.update({"ip_l3_handoff_details": {}})
        delete_ip_l3_handoff = []
        non_existing_ip_l3_handoff = []

        # Check which IP L3 Handoff exists and which does not
        for item in have_ip_l3_handoff:
            if not item:
                non_existing_ip_l3_handoff.append(item)
            else:
                delete_ip_l3_handoff.append(item)

        self.log(
            "Identified delete_ip_l3_handoff: {delete_ip_l3_handoff}, non_existing_ip_l3_handoff: {non_existing_ip_l3_handoff}".format(
                delete_ip_l3_handoff=delete_ip_l3_handoff,
                non_existing_ip_l3_handoff=non_existing_ip_l3_handoff,
            ),
            "DEBUG",
        )

        for item in delete_ip_l3_handoff:
            id = item.get("id")
            self.log(
                "Attempting to delete IP L3 Handoff with id: {id}".format(id=id),
                "DEBUG",
            )
            try:
                payload = {"id": id}
                task_name = "delete_fabric_device_layer3_handoff_with_ip_transit_by_id"
                task_id = self.get_taskid_post_api_call("sda", task_name, payload)
                if not task_id:
<<<<<<< HEAD
                    self.msg = (
                        "Unable to retrieve the task_id for the task '{task_name}'."
                        .format(task_name=task_name)
=======
                    self.msg = "Unable to retrive the task_id for the task '{task_name}'.".format(
                        task_name=task_name
>>>>>>> 47466887
                    )
                    self.set_operation_result("failed", False, self.msg, "ERROR")
                    return self

                success_msg = "Successfully deleted the fabric device IP Transit L3 Handoff with id '{id}'.".format(
                    id=id
                )
                self.get_task_status_from_tasks_by_id(
                    task_id, task_name, success_msg
                ).check_return_status()
            except Exception as msg:
                self.msg = "Exception occurred while deleting the IP L3 Handoff in the fabric device with IP '{ip}': {msg}".format(
                    ip=device_ip, msg=msg
                )
                self.log(self.msg, "ERROR")
                self.status = "failed"
                return self

        result_fabric_device_response.get("ip_l3_handoff_details").update(
            {
                "Deleted L3 Handoff": delete_ip_l3_handoff,
                "Non existing L3 Handoff": non_existing_ip_l3_handoff,
            }
        )
        if delete_ip_l3_handoff:
            result_fabric_device_msg.update(
                {"ip_l3_handoff_details": "IP L3 Handoffs deleted successfully."}
            )
        else:
            result_fabric_device_msg.update(
                {
                    "ip_l3_handoff_details": "IP L3 Handoffs are not found in the Cisco Catalyst Center."
                }
            )

        self.msg = "Successfully deleted the IP L3 Handoffs."
        self.status = "success"
        return self

    def delete_fabric_devices(self, fabric_devices):
        """
        Delete fabric devices, Border Settings, L2 Handoffs, L3 Handoff with SDA Transit,
        L3 Handoff with IP Transit in Cisco Catalyst Center with fields provided in playbook.

        Parameters:
            fabric_devices (dict): SDA fabric devices under a fabric site playbook details.
        Returns:
            self (object): The current object with updated desired Fabric Devices information.
        Description:
            Do the basic validation. If L2 Handoff is available, call the API 'delete_l2_handoff'.
            If SDA L3 Handoff is available, call the API 'delete_sda_l3_handoff'. If IP L3 Handoff is availabl, call the API
            'delete_ip_l3_handoff'. If only the device IP is provided, call the API 'delete_fabric_device_by_id'
            to delete the fabric device from the fabric site.
        """

        fabric_name = fabric_devices.get("fabric_name")
        if not fabric_name:
            self.log("Error: 'fabric_name' is missing from input.", "ERROR")
            self.set_operation_result(
                "failed", False, "Fabric name is required.", "ERROR"
            )
            return self

        fabric_device_index = -1
        device_config = fabric_devices.get("device_config")
        if not device_config:
            self.log("Error: 'device_config' is missing from input.", "ERROR")
            self.set_operation_result(
                "failed", False, "Device configuration is required.", "ERROR"
            )
            return self

        self.response.append({"response": {}, "msg": {}})
        self.response[0].get("response").update({fabric_name: {}})
        self.response[0].get("msg").update({fabric_name: {}})
        self.log(
            "Starting deletion of fabric devices under fabric '{fabric_name}'".format(
                fabric_name=fabric_name
            ),
            "DEBUG",
        )
        updated_device_config = self.prioritize_device_deletion(device_config)
        for item in updated_device_config:
            fabric_device_index += 1
            device_ip = item.get("device_ip")
            self.response[0].get("response").get(fabric_name).update(
                {
                    device_ip: {
                        "device_details": None,
                        "l2_handoff": [],
                        "l3_sda_handoff": None,
                        "l3_ip_handoff": [],
                    }
                }
            )
            self.response[0].get("msg").get(fabric_name).update({device_ip: {}})
            self.log(
                "Processing device with IP '{device_ip}'".format(device_ip=device_ip),
                "DEBUG",
            )
            result_fabric_device_response = (
                self.response[0].get("response").get(fabric_name).get(device_ip)
            )
            result_fabric_device_msg = (
                self.response[0].get("msg").get(fabric_name).get(device_ip)
            )
            have_fabric_device = self.have.get("fabric_devices")[fabric_device_index]
            have_l2_handoff = have_fabric_device.get("l2_handoff_details")
            if have_l2_handoff:
<<<<<<< HEAD
                self.log("Deleting L2 Handoff for device '{device_ip}'".format(device_ip=device_ip), "DEBUG")
=======
                self.log(
                    "Deleting L2 Handoff for device '{device_ip}'".format(
                        device_ip=device_ip
                    ),
                    "DEBUG",
                )
>>>>>>> 47466887
                self.delete_l2_handoff(
                    have_l2_handoff,
                    device_ip,
                    result_fabric_device_response,
<<<<<<< HEAD
                    result_fabric_device_msg
                ).check_return_status()
            else:
                result_fabric_device_msg.update({
                    "l3_ip_handoff": "IP L3 Handoff does not found in the Cisco Catalyst Center."
                })
            have_sda_l3_handoff = have_fabric_device.get("sda_l3_handoff_details")
            if have_sda_l3_handoff:
                self.log("Deleting SDA L3 Handoff for device '{device_ip}'".format(device_ip=device_ip), "DEBUG")
=======
                    result_fabric_device_msg,
                ).check_return_status()
            else:
                result_fabric_device_msg.update(
                    {
                        "l3_ip_handoff": "IP L3 Handoff doesnot found in the Cisco Catalyst Center."
                    }
                )
            have_sda_l3_handoff = have_fabric_device.get("sda_l3_handoff_details")
            if have_sda_l3_handoff:
                self.log(
                    "Deleting SDA L3 Handoff for device '{device_ip}'".format(
                        device_ip=device_ip
                    ),
                    "DEBUG",
                )
>>>>>>> 47466887
                self.delete_sda_l3_handoff(
                    have_sda_l3_handoff,
                    device_ip,
                    result_fabric_device_response,
<<<<<<< HEAD
                    result_fabric_device_msg
                ).check_return_status()
            else:
                result_fabric_device_msg.update({
                    "l3_sda_handoff": "SDA L3 Handoff does not found in the Cisco Catalyst Center."
                })
=======
                    result_fabric_device_msg,
                ).check_return_status()
            else:
                result_fabric_device_msg.update(
                    {
                        "l3_sda_handoff": "SDA L3 Handoff doesnot found in the Cisco Catalyst Center."
                    }
                )
>>>>>>> 47466887

            have_ip_l3_handoff = have_fabric_device.get("ip_l3_handoff_details")

            if have_ip_l3_handoff:
<<<<<<< HEAD
                self.log("Deleting IP L3 Handoff for device '{device_ip}'".format(device_ip=device_ip), "DEBUG")
=======
                self.log(
                    "Deleting IP L3 Handoff for device '{device_ip}'".format(
                        device_ip=device_ip
                    ),
                    "DEBUG",
                )
>>>>>>> 47466887
                self.delete_ip_l3_handoff(
                    have_ip_l3_handoff,
                    device_ip,
                    result_fabric_device_response,
<<<<<<< HEAD
                    result_fabric_device_msg).check_return_status()
            else:
                result_fabric_device_msg.update({
                    "l2_handoff": "L2 Handoff does not found in the Cisco Catalyst Center."
                })
=======
                    result_fabric_device_msg,
                ).check_return_status()
            else:
                result_fabric_device_msg.update(
                    {
                        "l2_handoff": "L2 Handoff doesnot found in the Cisco Catalyst Center."
                    }
                )
>>>>>>> 47466887

            device_exists = have_fabric_device.get("exists")
            device_roles = None
            if device_exists:
                device_roles = have_fabric_device.get("device_details").get(
                    "deviceRoles"
                )
                self.log(
                    "The role of the fabric device with IP '{ip}' is '{device_roles}'".format(
                        ip=device_ip, device_roles=device_roles
                    ),
                    "DEBUG",
                )

            # If 'sda_l3_handoff_details' and 'l3_sda_handoff' and 'l2_handoff' are not provided
            # We need to delete the device as well along with the settings

            layer3_handoff_ip_transit = None
            layer3_handoff_sda_transit = None
            layer2_handoff = None
            borders_settings = item.get("borders_settings")
            if device_roles and ("BORDER_NODE" in device_roles) and borders_settings:
                layer3_handoff_ip_transit = borders_settings.get(
                    "layer3_handoff_ip_transit"
                )
                layer3_handoff_sda_transit = borders_settings.get(
                    "layer3_handoff_sda_transit"
                )
                layer2_handoff = borders_settings.get("layer2_handoff")

            if not (
                layer3_handoff_ip_transit
                or layer3_handoff_sda_transit
                or layer2_handoff
            ):
                if device_exists:
                    id = have_fabric_device.get("id")
                    self.log(
                        "Deleting fabric device with IP '{device_ip}', ID '{id}'".format(
                            device_ip=device_ip, id=id
                        ),
                        "DEBUG",
                    )
                    try:
                        payload = {"id": id}
                        task_name = "delete_fabric_device_by_id"
                        task_id = self.get_taskid_post_api_call(
                            "sda", task_name, payload
                        )
                        if not task_id:
<<<<<<< HEAD
                            self.msg = (
                                "Unable to retrieve the task_id for the task '{task_name}'."
                                .format(task_name=task_name)
=======
                            self.msg = "Unable to retrive the task_id for the task '{task_name}'.".format(
                                task_name=task_name
                            )
                            self.set_operation_result(
                                "failed", False, self.msg, "ERROR"
>>>>>>> 47466887
                            )
                            return self

                        success_msg = "Successfully deleted the SDA fabric device with IP '{ip}'.".format(
                            ip=device_ip
                        )
                        self.get_task_status_from_tasks_by_id(
                            task_id, task_name, success_msg
                        ).check_return_status()
                        result_fabric_device_msg.update(
                            {
                                "device_details": "SDA device successfully removed from fabric."
                            }
                        )
                    except Exception as msg:
                        self.msg = "Exception occurred while deleting the fabric device with IP '{ip}': {msg}".format(
                            ip=device_ip, msg=msg
                        )
                        self.log(self.msg, "ERROR")
                        self.status = "failed"
                        return self
                else:
                    self.log(
                        "Fabric device with IP '{device_ip}' not found in Cisco Catalyst Center.".format(
                            device_ip=device_ip
                        ),
                        "INFO",
                    )
                    result_fabric_device_msg.update(
                        {
                            "device_details": "SDA device not found in the Cisco Catalyst Center."
                        }
                    )

        self.result.update({"response": self.response})
        self.msg = "The deletion of devices L2 Handoff, L3 Handoff with IP and SDA transit is successful."
        self.log(str(self.msg), "DEBUG")
        self.status = "success"
        return self

    def get_diff_deleted(self, config):
        """
        Delete the SDA devices transits, Border Settings, L2 Handoff, L3 SDA Handoff,
        L3 IP Handoff in Cisco Catalyst Center based on the playbook details.

        Parameters:
            config (list of dict): Playbook details containing SDA fabric devices information.
        Returns:
            self (object): The current object with updated desired Fabric Devices information.
        Description:
            If the 'fabric_devices' is available in the playbook, call the function 'delete_fabric_devices'.
            Else return self.
        """

        fabric_devices = config.get("fabric_devices")
        if fabric_devices is not None:
            self.log(
                "Fabric devices found in the configuration. Initiating deletion process.",
                "INFO",
            )
            self.delete_fabric_devices(fabric_devices)
        else:
            self.log(
                "No fabric devices found in the configuration. No deletion actions performed.",
                "INFO",
            )

        return self

    def verify_ip_l3_handoff(self, device_ip, have_l3_ip, want_l3_ip):
        """
        Validating the Cisco Catalyst Center configuration with the playbook details
        when state is merged (Create/Update).

        Parameters:
            device_ip (str): The IP of the fabric device.
            have_l3_ip (dict): L3 handoff with IP transit details in the Cisco Catalyst Center.
            want_l3_ip (dict): L3 handoff with IP transit details provided in the playbook.
        Returns:
            self (object): The current object with updated verification information of L3 IP Handoff.
        """

        ip_l3_handoff_index = -1
        for item in want_l3_ip:
            ip_l3_handoff_index += 1
            if not self.requires_update(
                have_l3_ip[ip_l3_handoff_index],
                item,
                self.fabric_l3_handoff_ip_obj_params,
            ):
                self.msg = (
                    "The L3 Handoff for IP transit config for the device '{ip}' is still not "
                    "applied to the Cisco Catalyst Center.".format(ip=device_ip)
                )
                self.status = "failed"
                return self

        self.msg = "Successfully validated the L3 Handoff with IP Transit."
        self.status = "success"
        return self

    def verify_l2_handoff(self, device_ip, have_l2, want_l2):
        """
        Validating the Cisco Catalyst Center configuration with the playbook details
        when state is merged (Create/Update).

        Parameters:
            device_ip (str): The IP of the fabric device.
            have_l2 (dict): L2 handoff details in the Cisco Catalyst Center.
            want_l2 (dict): L2 handoff details provided in the playbook.
        Returns:
            self (object): The current object with updated verification information of L2 Handoff.
        """

        l2_handoff_index = -1
        for item in want_l2:
            l2_handoff_index += 1
            if not have_l2[l2_handoff_index]:
                self.msg = (
                    "The L2 Handoff for config '{config}' for the device '{ip}' is still not "
                    "applied to the Cisco Catalyst Center.".format(
                        config=item, ip=device_ip
                    )
                )
                self.status = "failed"
                return self

        self.msg = "Successfully validated the L2 Handoff."
        self.status = "success"
        return self

    def verify_sda_l3_handoff(self, device_ip, have_l3_sda, want_l3_sda):
        """
        Validating the Cisco Catalyst Center configuration with the playbook details
        when state is merged (Create/Update).

        Parameters:
            device_ip (str): The IP of the fabric device.
            have_l3_sda (dict): L3 handoff with SDA transit details in the Cisco Catalyst Center.
            want_l3_sda (dict): L3 handoff with SDA transit details provided in the playbook.
        Returns:
            self (object): The current object with updated verification information of L3 SDA Handoff.
        """

        if self.requires_update(
            have_l3_sda, want_l3_sda, self.fabric_l3_handoff_ip_obj_params
        ):
            self.msg = (
                "The L3 Handoff for SDA transit for the device '{ip}' is still not "
                "applied to the Cisco Catalyst Center.".format(ip=device_ip)
            )
            self.status = "failed"
            return self

        self.msg = "Successfully validated the L3 Handoff with SDA Transit."
        self.status = "success"
        return self

    def verify_layer3_settings(
        self, device_ip, have_device_details, want_device_details
    ):
        """
        Validating the Cisco Catalyst Center configuration with the playbook details
        when state is merged (Create/Update).

        Parameters:
            device_ip (str): The IP of the fabric device.
            have_device_details (dict): SDA fabric device details in the Cisco Catalyst Center.
            want_device_details (dict): SDA fabric device details provided in the playbook.
        Returns:
            self (object): The current object with updated verification information of SDA fabric devices.
        """

        if self.requires_update(
            have_device_details, want_device_details, self.fabric_devices_obj_params
        ):
            self.msg = (
                "The border setting for SDA device with IP '{ip}' is still not "
                "applied to the Cisco Catalyst Center.".format(ip=device_ip)
            )
            self.status = "failed"
            return self

        self.msg = "Successfully validated SDA fabric device details."
        self.status = "success"
        return self

    def verify_enable_wireless_controller_settings(self, have_wireless_controller_settings, want_wireless_controller_settings, fabric_name, device_ip):
        """
        Verify that the wireless controller settings and managed AP locations are correctly updated for a device.

        Args:
            have_wireless_controller_settings (dict): Current wireless controller settings of the device.
            want_wireless_controller_settings (dict): Desired wireless controller settings to verify against.
            fabric_name (str): Name of the fabric to which the device belongs.
            device_ip (str): IP address of the device.

        Returns:
            self: Returns the instance to allow method chaining.

        Description:
            This method checks if the managed AP locations and wireless controller settings match the desired state.
            If any setting is not updated as expected, it logs an error message and stops execution.
            On success, it logs and confirms the verification.
        """
        self.log(
            f"Starting verification of wireless controller settings and managed AP locations for device with IP '{device_ip}' under fabric '{fabric_name}'.",
            "INFO"
        )
        requires_update, updated_scope_details = self.check_managed_ap_locations_requires_update(
            have_wireless_controller_settings,
            want_wireless_controller_settings,
            device_ip
        )
        if requires_update:
            self.msg = (
                f"Managed AP Locations are NOT updated for device with IP '{device_ip}' under fabric '{fabric_name}'. Verification failed."
            )
            self.fail_and_exit(self.msg)
        else:
            self.log(
                f"Managed AP Locations are updated for device with IP '{device_ip}' under fabric '{fabric_name}'.",
                "DEBUG"
            )

        want_rolling_ap_upgrade_enable = want_wireless_controller_settings.get("rolling_ap_upgrade").get("enable")
        self.log(f"Checking if 'rolling_ap_upgrade' is enabled in the desired settings for device '{device_ip}'.", "INFO")

        if want_rolling_ap_upgrade_enable:
            self.log(f"'rolling_ap_upgrade' is enabled in the desired configuration for device '{device_ip}'. Checking if an update is required.", "INFO")
            requires_update, updated_wireless_settings = self.check_wireless_controller_settings_requires_update(
                have_wireless_controller_settings,
                want_wireless_controller_settings,
                device_ip
            )
            if requires_update:
                self.msg = (
                    f"Wireless Controller Settings are NOT updated for device with IP '{device_ip}' under fabric '{fabric_name}'. Verification failed."
                )
                self.fail_and_exit(self.msg)

            self.log(
                f"Wireless Controller Settings are updated for the device with IP address '{device_ip}' under fabric: '{fabric_name}.'",
                "INFO"
            )
        else:
            self.log(f"'rolling_ap_upgrade' is disabled in the desired configuration for device '{device_ip}'. Checking if an update is required.", "INFO")
            if have_wireless_controller_settings:
                self.log(f"Current wireless controller settings found for device '{device_ip}'. Verifying 'rolling_ap_upgrade' status.", "INFO")
                have_rolling_ap_upgrade_enable = have_wireless_controller_settings.get("rolling_ap_upgrade").get("enable")
                if have_rolling_ap_upgrade_enable != want_rolling_ap_upgrade_enable:
                    self.msg = (
                        f"Mismatch in 'rolling_ap_upgrade' configuration for device '{device_ip}' under fabric '{fabric_name}'. "
                        f"Expected 'disabled', but found 'enabled'. Verification failed."
                    )
                    self.fail_and_exit(self.msg)

                self.log(f"'rolling_ap_upgrade' is correctly disabled on device '{device_ip}'. No update needed.", "INFO")
            else:
                self.msg = (
                    f"Failed to retrieve current wireless controller settings for device '{device_ip}'. "
                    f"Verification failed."
                )
                self.fail_and_exit(self.msg)

        self.msg = (
            f"All Wireless Controller Settings are updated successfully for the device with IP address '{device_ip}' under fabric: '{fabric_name}.'"
            "Verification Successful"
        )
        return self

    def verify_disable_wireless_controller_settings(self, have_wireless_controller_settings, fabric_name, device_ip):
        have_enable = have_wireless_controller_settings.get("enable")
        if have_enable:
            self.msg = (
                f"Wireless controller settings is not disabled for the device with IP address: '{device_ip}' under fabric: '{fabric_name}'"
                "Verification Failed"
            )
            self.fail_and_exit(self.msg)

        self.msg = (
            f"Wireless controller settings is disabled for the device with IP address: '{device_ip}' under fabric: '{fabric_name}'"
            "Verification Successful"
        )
        return self

    def verify_diff_merged(self, config):
        """
        Validating the Cisco Catalyst Center configuration with the playbook details
        when state is merged (Create/Update).

        Parameters:
            config (dict): Playbook details containing fabric devices configuration.
        Returns:
            self (object): The current object with updated desired Fabric Devices information.
        Description:
            Call the get_have function to collected the updated information from the Cisco Catalyst Center.
            Check the difference between the information provided by the user and the information collected
            from the Cisco Catalyst Center. If there is any difference, then the config is not applied to
            the Cisco Catalyst Center.
        """

        self.get_have(config)
        self.log(
            "Current State (have): {current_state}".format(current_state=self.have),
            "INFO",
        )
        self.log(
            "Desired State (want): {requested_state}".format(requested_state=self.want),
            "INFO",
        )
        fabric_devices = config.get("fabric_devices")
        if fabric_devices is not None:
            fabric_name = fabric_devices.get("fabric_name")
            device_config = fabric_devices.get("device_config")
            fabric_device_index = -1
            for item in device_config:
                fabric_device_index += 1
                device_ip = item.get("device_ip")
                have_details = self.have.get("fabric_devices")[fabric_device_index]
                want_details = self.want.get("fabric_devices")[fabric_device_index]
                if item.get("wireless_controller_settings"):
                    have_wireless_controller_settings = have_details.get("wireless_controller_settings", None)
                    want_wireless_controller_settings = want_details.get("wireless_controller_settings")
                    enable = want_wireless_controller_settings.get("enable")
                    if enable:
                        self.verify_enable_wireless_controller_settings(
                            have_wireless_controller_settings,
                            want_wireless_controller_settings,
                            fabric_name,
                            device_ip
                        ).check_return_status()
                    else:
                        self.verify_disable_wireless_controller_settings(have_wireless_controller_settings, fabric_name, device_ip).check_return_status()

                # Verifying whether the IP L3 Handoff is applied to the Cisco Catalyst Center or not
                if item.get("layer3_handoff_ip_transit"):
                    have_l3_ip = have_details.get("ip_l3_handoff_details")
                    want_l3_ip = want_details.get("ip_l3_handoff_details")
                    self.verify_ip_l3_handoff(
                        device_ip, have_l3_ip, want_l3_ip
                    ).check_return_status()
                self.log(
                    "Successfully validated the L3 Handoffs for IP Transit in the device '{ip}'.".format(
                        ip=device_ip
                    ),
                    "INFO",
                )

                # Verifying whether the SDA L3 Handoff is applied to the Cisco Catalyst Center or not
                if item.get("layer3_handoff_sda_transit"):
                    have_l3_sda = have_details.get("sda_l3_handoff_details")
                    want_l3_sda = want_details.get("sda_l3_handoff_details")
                    self.verify_sda_l3_handoff(
                        device_ip, have_l3_sda, want_l3_sda
                    ).check_return_status()

                self.log(
                    "Successfully validated the L3 Handoffs for SDA Transit in the device '{ip}'.".format(
                        ip=device_ip
                    ),
                    "INFO",
                )

                # Verifying whether the L2 Handoff is applied to the Cisco Catalyst Center or not
                if item.get("layer2_handoff"):
                    have_l2 = have_details.get("sda_l3_handoff_details")
                    want_l2 = want_details.get("sda_l3_handoff_details")
                    self.verify_l2_handoff(
                        device_ip, have_l2, want_l2
                    ).check_return_status()

                self.log(
                    "Successfully validated the L2 Handoffs for in the device '{ip}'.".format(
                        ip=device_ip
                    ),
                    "INFO",
                )

                if item.get("layer3_settings"):
                    have_device_details = have_details.get("device_details")
                    want_device_details = want_details.get("device_details")
                    self.verify_layer3_settings(
                        device_ip, have_device_details, want_device_details
                    ).check_return_status()

                self.log(
                    "Successfully validated the border settings for in the device '{ip}'.".format(
                        ip=device_ip
                    ),
                    "INFO",
                )
                self.response[0].get("msg").get(fabric_name).get(device_ip).update(
                    {"Validation": "Success"}
                )

        self.result.update({"response": self.response})
        self.msg = "Successfully validated the SDA fabric devices(s)."
        self.status = "success"
        return self

    def verify_diff_deleted(self, config):
        """
        Validating the Cisco Catalyst Center configuration with the playbook details
        when state is deleted (delete).

        Parameters:
            config (dict): Playbook details containing fabric devices configuration.
        Returns:
            self (object): The current object with updated desired Fabric Devices information.
        Description:
            Call the get_have function to collected the updated information from the Cisco Catalyst Center.
            Check if the config provided by the user is present in the Cisco Catalyst Center or not
            If the config is available in the Cisco Catalyst Center then the config is not applied to
            the Cisco Catalyst Center.
        """

        self.get_have(config)
        self.log(
            "Current State (have): {current_state}".format(current_state=self.have),
            "INFO",
        )
        fabric_devices = config.get("fabric_devices")
        if fabric_devices is not None:
            fabric_name = fabric_devices.get("fabric_name")
            device_config = fabric_devices.get("device_config")
            fabric_device_index = -1
            for item in device_config:
                fabric_device_index += 1
                device_ip = item.get("device_ip")
                fabric_device_details = self.have.get("fabric_devices")[
                    fabric_device_index
                ]
                if item.get("layer3_handoff_ip_transit"):

                    # Verifying the absence of IP L3 Handoff
                    if fabric_device_details.get("ip_l3_handoff_details"):
                        self.msg = (
                            "The L3 Handoff for IP transit for the device '{ip}' is still present in "
                            "the Cisco Catalyst Center.".format(ip=device_ip)
                        )
                        self.status = "failed"
                        return self

                    self.log(
                        "Successfully validated absence of L3 Handoffs for IP Transit in the device '{ip}'.".format(
                            ip=device_ip
                        ),
                        "INFO",
                    )

                if item.get("layer3_handoff_sda_transit"):

                    # Verifying the absence of SDA L3 Handoff
                    if fabric_device_details.get("sda_l3_handoff_details"):
                        self.msg = (
                            "The L3 Handoff for SDA transit for the device '{ip}' is still present in "
                            "the Cisco Catalyst Center.".format(ip=device_ip)
                        )
                        self.status = "failed"
                        return self

                    self.log(
                        "Successfully validated absence of L3 Handoffs for SDA Transit in the device '{ip}'.".format(
                            ip=device_ip
                        ),
                        "INFO",
                    )

                if item.get("layer2_handoff"):

                    # Verifying the absence of L2 Handoff
                    if fabric_device_details.get("l2_handoff_details"):
                        self.msg = (
                            "The L2 Handoff for the device '{ip}' is still present in "
                            "the Cisco Catalyst Center.".format(ip=device_ip)
                        )
                        self.status = "failed"
                        return self

                    self.log(
                        "Successfully validated absence of L2 Handoffs in the device '{ip}'.".format(
                            ip=device_ip
                        ),
                        "INFO",
                    )

                if not (
                    item.get("layer3_handoff_ip_transit")
                    or item.get("layer3_handoff_sda_transit")
                    or item.get("layer2_handoff")
                ):

                    # Verifying the absence of the device
                    if item.get("device_details"):
                        self.msg = (
                            "The SDA device with the IP '{ip}' is still present in "
                            "the Cisco Catalyst Center.".format(ip=device_ip)
                        )
                        self.status = "failed"
                        return self

                    self.log(
                        "Successfully validated absence of SDA device with the IP '{ip}'.".format(
                            ip=device_ip
                        ),
                        "INFO",
                    )

                self.response[0].get("msg").get(fabric_name).get(device_ip).update(
                    {"Validation": "Success"}
                )

        self.result.update({"response": self.response})
        self.msg = "Successfully validated the absence of SDA fabric device(s)."
        self.status = "success"
        return self

    def reset_values(self):
        """
        Reset all necessary attributes to default values

        Parameters:
            self (object): The current object details.
        Returns:
            None
        """

        self.have.clear()
        self.want.clear()
        return


def main():
    """main entry point for module execution"""

    # Define the specification for module arguments
    element_spec = {
        "dnac_host": {"type": "str", "required": True},
        "dnac_port": {"type": "str", "default": "443"},
        "dnac_username": {"type": "str", "default": "admin", "aliases": ["user"]},
        "dnac_password": {"type": "str", "no_log": True},
        "dnac_verify": {"type": "bool", "default": "True"},
        "dnac_version": {"type": "str", "default": "2.2.3.3"},
        "dnac_debug": {"type": "bool", "default": False},
        "dnac_log": {"type": "bool", "default": False},
        "dnac_log_level": {"type": "str", "default": "WARNING"},
        "dnac_log_file_path": {"type": "str", "default": "dnac.log"},
        "dnac_log_append": {"type": "bool", "default": True},
        "config_verify": {"type": "bool", "default": False},
        "dnac_api_task_timeout": {"type": "int", "default": 1200},
        "dnac_task_poll_interval": {"type": "int", "default": 2},
        "config": {"type": "list", "required": True, "elements": "dict"},
        "state": {"default": "merged", "choices": ["merged", "deleted"]},
        "validate_response_schema": {"type": "bool", "default": True},
    }

    # Create an AnsibleModule object with argument specifications
    module = AnsibleModule(argument_spec=element_spec, supports_check_mode=False)
    ccc_sda_devices = FabricDevices(module)
    if (
        ccc_sda_devices.compare_dnac_versions(
            ccc_sda_devices.get_ccc_version(), "2.3.7.6"
        )
        < 0
    ):
        ccc_sda_devices.msg = (
            "The specified version '{0}' does not support the SDA fabric devices feature. Supported versions start from '2.3.7.6' onwards. "
            "Version '2.3.7.6' introduces APIs for adding, updating and deleting the devices from the fabric site "
            "along with that manages the L2 handoffs, L3 Handoff with SDA Transit and L3 Handoffs with IP Transit.".format(
                ccc_sda_devices.get_ccc_version()
            )
        )
        ccc_sda_devices.status = "failed"
        ccc_sda_devices.check_return_status()

    state = ccc_sda_devices.params.get("state")
    config_verify = ccc_sda_devices.params.get("config_verify")
    if state not in ccc_sda_devices.supported_states:
        ccc_sda_devices.status = "invalid"
        ccc_sda_devices.msg = "State '{state}' is invalid".format(state=state)
        ccc_sda_devices.check_return_status()

    ccc_sda_devices.validate_input().check_return_status()

    for config in ccc_sda_devices.config:
        ccc_sda_devices.reset_values()
        ccc_sda_devices.get_have(config).check_return_status()
        if state != "deleted":
            ccc_sda_devices.get_want(config).check_return_status()
        ccc_sda_devices.get_diff_state_apply[state](config).check_return_status()
        if config_verify:
            ccc_sda_devices.verify_diff_state_apply[state](config).check_return_status()

    module.exit_json(**ccc_sda_devices.result)


if __name__ == "__main__":
    main()<|MERGE_RESOLUTION|>--- conflicted
+++ resolved
@@ -6,18 +6,13 @@
 from __future__ import absolute_import, division, print_function
 
 __metaclass__ = type
-<<<<<<< HEAD
 __author__ = ['Muthu Rakesh, Madhan Sankaranarayanan, Archit Soni']
-=======
-__author__ = ["Muthu Rakesh, Madhan Sankaranarayanan"]
->>>>>>> 47466887
 DOCUMENTATION = r"""
 ---
 module: sda_fabric_devices_workflow_manager
 short_description: Manage SDA fabric devices in Cisco
   Catalyst Center.
 description:
-<<<<<<< HEAD
   - Perform operations on SDA fabric devices, including adding, updating, and deleting
     fabric devices.
   - Manage L2 handoffs for fabric devices, including adding and deleting configurations.
@@ -32,21 +27,6 @@
 extends_documentation_fragment:
   - cisco.dnac.workflow_manager_params
 author: Muthu Rakesh (@MUTHU-RAKESH-27) Madhan Sankaranarayanan (@madhansansel) Archit Soni (@koderchit)
-=======
-  - Perform operations on SDA fabric devices, including
-    adding, updating, and deleting fabric devices.
-  - Manage L2 handoffs for fabric devices, including
-    adding and deleting configurations.
-  - Manage L3 handoffs for fabric devices with IP transit,
-    including adding, updating, and deleting configurations.
-  - Manage L3 handoffs for fabric devices with SDA transit,
-    including adding, updating, and deleting configurations.
-version_added: '6.21.0'
-extends_documentation_fragment:
-  - cisco.dnac.workflow_manager_params
-author: Muthu Rakesh (@MUTHU-RAKESH-27) Madhan Sankaranarayanan
-  (@madhansansel)
->>>>>>> 47466887
 options:
   config_verify:
     description: Set to True to verify the Cisco Catalyst
@@ -104,14 +84,6 @@
             suboptions:
               device_ip:
                 description:
-<<<<<<< HEAD
-                  - IP address of the device to be added to the fabric site.
-                  - Mandatory parameter for all operations under fabric_devices.
-                  - Device must be provisioned to the site prior to configuration.
-                  - For deleting a device, the device will be deleted if the user
-                    does not pass the layer3_handoff_ip_transit, layer3_handoff_sda_transit
-                    and layer2_handoff with the state as deleted.
-=======
                   - IP address of the device to be added
                     to the fabric site.
                   - Mandatory parameter for all operations
@@ -123,7 +95,6 @@
                     pass the layer3_handoff_ip_transit,
                     layer3_handoff_sda_transit and layer2_handoff
                     with the state as deleted.
->>>>>>> 47466887
                 type: str
                 required: true
               device_roles:
@@ -549,17 +520,11 @@
                         default: false
                   layer2_handoff:
                     description:
-<<<<<<< HEAD
-                      - Adds layer 2 handoffs in fabric devices.
-                      - This parameter cannot be updated.
-                      - Configured while transferring a device's data traffic at Layer
-=======
                       - Adds layer 2 handoffs in fabric
                         devices.
                       - This parameter cannots be updated.
                       - Configured while transferring
                         a device's data traffic at Layer
->>>>>>> 47466887
                         2 (Data Link layer).
                       - If 'layer2_handoff' is set,
                         the border type will be considered
@@ -611,7 +576,6 @@
   - dnacentersdk >= 2.9.2
   - python >= 3.9
 notes:
-<<<<<<< HEAD
   - Wireless controller settings configured via this module require specific device roles and image states on the switch.
   - A reboot is required to remove wireless configurations from the device after disabling wireless controller capabilities.
   - Ensure the wireless image is installed and committed on the switch with wired roles enabled prior to configuration.
@@ -666,56 +630,6 @@
     post /dna/intent/api/v1/sda/fabrics/${fabricId}/switchWirelessSetting/reload
     put /dna/intent/api/v1/sda/fabrics/${fabricId}/switchWirelessSetting
 
-=======
-  - SDK Method used are
-    site_design.SiteDesign.get_sites,
-    network_settings.NetworkSettings.get_reserve_ip_subpool,
-    devices.Devices.get_device_list,
-    sda.Sda.get_transit_networks,
-    sda.Sda.get_layer3_virtual_networks,
-    sda.Sda.get_fabric_sites,
-    sda.Sda.get_fabric_zones,
-    sda.Sda.get_provisioned_devices,
-    sda.Sda.get_fabric_devices_layer2_handoffs,
-    sda.Sda.get_fabric_devices_layer3_handoffs_with_sda_transit,
-    sda.Sda.get_fabric_devices_layer3_handoffs_with_ip_transit,
-    sda.Sda.get_fabric_devices,
-    sda.Sda.add_fabric_devices,
-    sda.Sda.add_control_plane_device,
-    sda.Sda.add_fabric_devices_layer2_handoffs,
-    sda.Sda.add_fabric_devices_layer3_handoffs_with_sda_transit,
-    sda.Sda.add_fabric_devices_layer3_handoffs_with_ip_transit,
-    sda.Sda.update_fabric_devices,
-    sda.Sda.update_fabric_devices_layer3_handoffs_with_sda_transit,
-    sda.Sda.update_fabric_devices_layer3_handoffs_with_ip_transit,
-    sda.Sda.delete_fabric_device_layer2_handoff_by_id,
-    sda.Sda.delete_fabric_device_by_id,
-    sda.Sda.delete_fabric_device_layer3_handoffs_with_sda_transit,
-    sda.Sda.delete_fabric_device_layer3_handoff_with_ip_transit_by_id,
-    task.Task.get_tasks_by_id,
-    task.Task.get_task_details_by_id,
-  - Paths used are
-    get /dna/intent/api/v1/sites get
-    /dna/intent/api/v1/reserve-ip-subpool get /dna/intent/api/v1/network-device
-    get /dna/intent/api/v1/sda/transitNetworks get /dna/intent/api/v1/sda/layer3VirtualNetworks
-    get /dna/intent/api/v1/sda/fabricSites get /dna/intent/api/v1/sda/fabricZones
-    get /dna/intent/api/v1/sda/provisionDevices get
-    /dna/intent/api/v1/sda/fabricDevices/layer2Handoffs
-    get /dna/intent/api/v1/sda/fabricDevices/layer3Handoffs/sdaTransits
-    get /dna/intent/api/v1/sda/fabricDevices/layer3Handoffs/ipTransits
-    get /dna/intent/api/v1/sda/fabricDevices post /dna/intent/api/v1/sda/fabricDevices
-    post /dna/intent/api/v1/business/sda/control-plane-device
-    post /dna/intent/api/v1/sda/fabricDevices/layer2Handoffs
-    post /dna/intent/api/v1/sda/fabricDevices/layer3Handoffs/sdaTransits
-    post /dna/intent/api/v1/sda/fabricDevices/layer3Handoffs/ipTransits
-    put /dna/intent/api/v1/sda/fabricDevices put /dna/intent/api/v1/sda/fabricDevices/layer3Handoffs/sdaTransits
-    put /dna/intent/api/v1/sda/fabricDevices/layer3Handoffs/ipTransits
-    delete /dna/intent/api/v1/sda/fabricDevices/${id}
-    delete /dna/intent/api/v1/sda/fabricDevices/layer2Handoffs/${id}
-    delete /dna/intent/api/v1/sda/fabricDevices/layer3Handoffs/sdaTransits
-    delete /dna/intent/api/v1/sda/fabricDevices/layer3Handoffs/ipTransits/${id}
-    get /dna/intent/api/v1/tasks/${id} get /dna/intent/api/v1/tasks/${id}/detail
->>>>>>> 47466887
 """
 EXAMPLES = r"""
 ---
@@ -759,7 +673,6 @@
           device_config:
             - device_ip: 10.0.0.1
               device_roles: [CONTROL_PLANE_NODE, EDGE_NODE]
-<<<<<<< HEAD
 
 - name: Create SDA fabric device with device role as CONTROL_PLANE_NODE, EDGE_NODE, BORDER_NODE, WIRELESS_CONTROLLER_NODE
   cisco.dnac.sda_fabric_devices_workflow_manager:
@@ -845,10 +758,6 @@
 
 - name: Create SDA fabric device with device role as CONTROL_PLANE_NODE, EDGE_NODE,
     BORDER_NODE
-=======
-- name: Create SDA fabric device with device role as
-    CONTROL_PLANE_NODE, EDGE_NODE, BORDER_NODE
->>>>>>> 47466887
   cisco.dnac.sda_fabric_devices_workflow_manager:
     dnac_host: "{{dnac_host}}"
     dnac_username: "{{dnac_username}}"
@@ -2192,15 +2101,10 @@
             if self.params.get("state") == "deleted":
                 self.log(
                     "The state is 'deleted', so we are returning SDA L3 Handoffs without any further checks "
-<<<<<<< HEAD
-                    "even though there is no transit with the name '{transit_name}'."
-                    .format(transit_name=transit_name), "INFO"
-=======
-                    "eventhough there is no transit with the name '{transit_name}'.".format(
+                    "event hough there is no transit with the name '{transit_name}'.".format(
                         transit_name=transit_name
                     ),
                     "INFO",
->>>>>>> 47466887
                 )
                 return sda_l3_handoff_details
 
@@ -2328,15 +2232,10 @@
             if self.params.get("state") == "deleted":
                 self.log(
                     "The state is 'deleted', so we are returning IP L3 Handoffs without any further checks "
-<<<<<<< HEAD
-                    "even though there is no transit with the name '{transit_name}'."
-                    .format(transit_name=transit_name), "INFO"
-=======
-                    "eventhough there is no transit with the name '{transit_name}'.".format(
+                    "even though there is no transit with the name '{transit_name}'.".format(
                         transit_name=transit_name
                     ),
                     "INFO",
->>>>>>> 47466887
                 )
                 return ip_l3_handoff_details
 
@@ -3457,13 +3356,9 @@
         )
         have_device_exists = False
         if have_device_details:
-<<<<<<< HEAD
-            have_device_exists = self.have.get("fabric_devices")[config_index].get("exists")
-=======
             have_device_exists = self.have.get("fabric_devices")[config_index].get(
                 "exists"
             )
->>>>>>> 47466887
 
         self.log(
             "Device exists status: {device_exists}".format(
@@ -3523,11 +3418,7 @@
                 "CONTROL_PLANE_NODE",
                 "EDGE_NODE",
                 "BORDER_NODE",
-<<<<<<< HEAD
-                "WIRELESS_CONTROLLER_NODE"
-=======
                 "WIRELESS_CONTROLLER_NODE",
->>>>>>> 47466887
             ]
             if device_roles is not None:
                 for item in device_roles:
@@ -3538,7 +3429,6 @@
                         self.status = "failed"
                         return self.check_return_status()
 
-<<<<<<< HEAD
             have_wireless_controller_node = "WIRELESS_CONTROLLER_NODE" in have_device_details.get("deviceRoles")
             want_wireless_controller_node = "WIRELESS_CONTROLLER_NODE" in device_roles
 
@@ -3550,14 +3440,6 @@
                 self.msg = (
                     "The parameter 'device_roles' cannot be updated in the device with IP '{ip}'."
                     .format(ip=device_ip)
-=======
-            # The role of the device cannot be updated
-            if device_roles and sorted(device_roles) != sorted(
-                have_device_details.get("deviceRoles")
-            ):
-                self.msg = "The parameter 'device_roles' cannot be updated in the device with IP '{ip}'.".format(
-                    ip=device_ip
->>>>>>> 47466887
                 )
                 self.status = "failed"
                 return self.check_return_status()
@@ -4162,13 +4044,9 @@
         }
 
         is_sda_l3_handoff_exists = False
-<<<<<<< HEAD
-        have_sda_l3_handoff = self.have.get("fabric_devices")[device_config_index].get("sda_l3_handoff_details")
-=======
         have_sda_l3_handoff = self.have.get("fabric_devices")[device_config_index].get(
             "sda_l3_handoff_details"
         )
->>>>>>> 47466887
         if have_sda_l3_handoff:
             self.log(
                 "Existing L3 handoff found for device IP: {device_ip}".format(
@@ -4573,13 +4451,7 @@
                 "fabricId": fabric_id,
             }
             is_ip_l3_handoff_exists = False
-<<<<<<< HEAD
             have_ip_l3_handoff = self.have.get("fabric_devices")[device_config_index].get("ip_l3_handoff_details")
-=======
-            have_ip_l3_handoff = self.have.get("fabric_devices")[
-                device_config_index
-            ].get("ip_l3_handoff_details")
->>>>>>> 47466887
             if have_ip_l3_handoff and have_ip_l3_handoff[l3_ip_handoff_index]:
                 is_ip_l3_handoff_exists = True
                 self.log(
@@ -4755,7 +4627,6 @@
                 self.log(f"Skipped duplicate dictionary at index {index}: {current_dict}", "INFO")
 
         self.log(
-<<<<<<< HEAD
             f"Deduplication complete.\nOriginal list length: {len(list_of_dicts)}\n"
             f"Deduplicated list length: {len(unique_dicts)}\nFinal output:\n{unique_dicts}",
             "INFO"
@@ -5259,67 +5130,6 @@
             self.log(
                 "Collected device details for IP '{ip}': {details}"
                 .format(ip=device_ip, details=fabric_devices_info), "DEBUG"
-=======
-            "Starting to gather fabric device details for fabric: {fabric_name}".format(
-                fabric_name=fabric_name
-            ),
-            "DEBUG",
-        )
-        fabric_devices_details = []
-        device_config = fabric_devices.get("device_config")
-        device_config_index = -1
-        for item in device_config:
-            device_config_index += 1
-            fabric_site_id = self.have.get("fabric_devices")[device_config_index].get(
-                "fabric_site_id"
-            )
-            device_ip = fabric_devices.get("device_ip")
-            self.log(
-                "Processing device configuration at index: {index}".format(
-                    index=device_config_index
-                ),
-                "DEBUG",
-            )
-            fabric_devices_info = {
-                "device_details": None,
-                "l2_handoff_details": [],
-                "sda_l3_handoff_details": None,
-                "ip_l3_handoff_details": [],
-            }
-            network_device_id = self.have.get("fabric_devices")[
-                device_config_index
-            ].get("network_device_id")
-            fabric_devices_info.update(
-                {
-                    "device_details": self.get_device_params(
-                        fabric_site_id, network_device_id, item, device_config_index
-                    ),
-                    "l2_handoff_details": self.get_l2_handoff_params(
-                        fabric_site_id, network_device_id, item, device_config_index
-                    ),
-                    "sda_l3_handoff_details": self.get_sda_l3_handoff_params(
-                        fabric_site_id, network_device_id, item, device_config_index
-                    ),
-                    "ip_l3_handoff_details": self.get_ip_l3_handoff_params(
-                        fabric_site_id,
-                        network_device_id,
-                        item,
-                        device_config_index,
-                        fabric_name,
-                    ),
-                }
-            )
-            self.log(
-                "The fabric device with IP '{ip}' details under the site '{site}': {details}".format(
-                    ip=device_ip, site=fabric_name, details=fabric_devices_info
-                )
-            )
-            self.log(
-                "Collected device details for IP '{ip}': {details}".format(
-                    ip=device_ip, details=fabric_devices_info
-                ),
-                "DEBUG",
->>>>>>> 47466887
             )
             fabric_devices_details.append(fabric_devices_info)
 
@@ -5396,14 +5206,8 @@
                 task_name = "add_fabric_devices"
                 task_id = self.get_taskid_post_api_call("sda", task_name, payload)
                 if not task_id:
-<<<<<<< HEAD
-                    self.msg = (
-                        "Unable to retrieve the task_id for the task '{task_name}'."
-                        .format(task_name=task_name)
-=======
-                    self.msg = "Unable to retrive the task_id for the task '{task_name}'.".format(
+                    self.msg = "Unable to retrieve the task_id for the task '{task_name}'.".format(
                         task_name=task_name
->>>>>>> 47466887
                     )
                     self.set_operation_result("failed", False, self.msg, "ERROR")
                     return self
@@ -5453,14 +5257,8 @@
                 task_name = "update_fabric_devices"
                 task_id = self.get_taskid_post_api_call("sda", task_name, payload)
                 if not task_id:
-<<<<<<< HEAD
-                    self.msg = (
-                        "Unable to retrieve the task_id for the task '{task_name}'."
-                        .format(task_name=task_name)
-=======
-                    self.msg = "Unable to retrive the task_id for the task '{task_name}'.".format(
+                    self.msg = "Unable to retrieve the task_id for the task '{task_name}'.".format(
                         task_name=task_name
->>>>>>> 47466887
                     )
                     self.set_operation_result("failed", False, self.msg, "ERROR")
                     return self
@@ -5492,21 +5290,12 @@
         return self
 
     def update_l2_handoff(
-<<<<<<< HEAD
-            self,
-            have_l2_handoff,
-            want_l2_handoff,
-            device_ip,
-            result_fabric_device_response,
-            result_fabric_device_msg
-=======
         self,
         have_l2_handoff,
         want_l2_handoff,
         device_ip,
         result_fabric_device_response,
         result_fabric_device_msg,
->>>>>>> 47466887
     ):
         """
         Create L2 Handoff in a fabric device with fields provided in playbook.
@@ -5570,14 +5359,9 @@
             task_id = self.get_taskid_post_api_call("sda", task_name, payload)
             if not task_id:
                 self.msg = (
-<<<<<<< HEAD
-                    "Unable to retrieve the task_id for the task '{task_name}'."
-                    .format(task_name=task_name)
-=======
-                    "Unable to retrive the task_id for the task '{task_name}'.".format(
+                    "Unable to retrieve the task_id for the task '{task_name}'.".format(
                         task_name=task_name
                     )
->>>>>>> 47466887
                 )
                 self.set_operation_result("failed", False, self.msg, "ERROR")
                 return self
@@ -5611,21 +5395,12 @@
         return self
 
     def update_sda_l3_handoff(
-<<<<<<< HEAD
-            self,
-            have_sda_l3_handoff,
-            want_sda_l3_handoff,
-            device_ip,
-            result_fabric_device_response,
-            result_fabric_device_msg
-=======
         self,
         have_sda_l3_handoff,
         want_sda_l3_handoff,
         device_ip,
         result_fabric_device_response,
         result_fabric_device_msg,
->>>>>>> 47466887
     ):
         """
         Create SDA L3 Handoff in a fabric device with fields provided in playbook.
@@ -5672,14 +5447,8 @@
                 )
                 task_id = self.get_taskid_post_api_call("sda", task_name, payload)
                 if not task_id:
-<<<<<<< HEAD
-                    self.msg = (
-                        "Unable to retrieve the task_id for the task '{task_name}'."
-                        .format(task_name=task_name)
-=======
-                    self.msg = "Unable to retrive the task_id for the task '{task_name}'.".format(
+                    self.msg = "Unable to retrieve the task_id for the task '{task_name}'.".format(
                         task_name=task_name
->>>>>>> 47466887
                     )
                     self.set_operation_result("failed", False, self.msg, "ERROR")
                     return self
@@ -5739,14 +5508,7 @@
             result_fabric_device_msg.update(
                 {"sda_l3_handoff_details": "SDA L3 Handoff doesn't require an update."}
             )
-<<<<<<< HEAD
-            result_fabric_device_msg.update({
-                "sda_l3_handoff_details": "SDA L3 Handoff doesn't require an update."
-            })
             self.msg = "L3 Handoff with SDA Transit does not require an update."
-=======
-            self.msg = "L3 Handoff with SDA Transit doesnot require an update."
->>>>>>> 47466887
             self.status = "success"
             return self
 
@@ -5769,14 +5531,9 @@
             task_id = self.get_taskid_post_api_call("sda", task_name, payload)
             if not task_id:
                 self.msg = (
-<<<<<<< HEAD
-                    "Unable to retrieve the task_id for the task '{task_name}'."
-                    .format(task_name=task_name)
-=======
-                    "Unable to retrive the task_id for the task '{task_name}'.".format(
+                    "Unable to retrieve the task_id for the task '{task_name}'.".format(
                         task_name=task_name
                     )
->>>>>>> 47466887
                 )
                 self.set_operation_result("failed", False, self.msg, "ERROR")
                 return self
@@ -5813,21 +5570,12 @@
         return self
 
     def update_ip_l3_handoff(
-<<<<<<< HEAD
-            self,
-            have_ip_l3_handoff,
-            want_ip_l3_handoff,
-            device_ip,
-            result_fabric_device_response,
-            result_fabric_device_msg
-=======
         self,
         have_ip_l3_handoff,
         want_ip_l3_handoff,
         device_ip,
         result_fabric_device_response,
         result_fabric_device_msg,
->>>>>>> 47466887
     ):
         """
         Create IP L3 Handoff in a fabric device with fields provided in playbook.
@@ -5932,14 +5680,8 @@
                 task_name = "add_fabric_devices_layer3_handoffs_with_ip_transit"
                 task_id = self.get_taskid_post_api_call("sda", task_name, payload)
                 if not task_id:
-<<<<<<< HEAD
-                    self.msg = (
-                        "Unable to retrieve the task_id for the task '{task_name}'."
-                        .format(task_name=task_name)
-=======
-                    self.msg = "Unable to retrive the task_id for the task '{task_name}'.".format(
+                    self.msg = "Unable to retrieve the task_id for the task '{task_name}'.".format(
                         task_name=task_name
->>>>>>> 47466887
                     )
                     self.set_operation_result("failed", False, self.msg, "ERROR")
                     return self
@@ -5978,14 +5720,8 @@
                 task_name = "update_fabric_devices_layer3_handoffs_with_ip_transit"
                 task_id = self.get_taskid_post_api_call("sda", task_name, payload)
                 if not task_id:
-<<<<<<< HEAD
-                    self.msg = (
-                        "Unable to retrieve the task_id for the task '{task_name}'."
-                        .format(task_name=task_name)
-=======
-                    self.msg = "Unable to retrive the task_id for the task '{task_name}'.".format(
+                    self.msg = "Unable to retrieve the task_id for the task '{task_name}'.".format(
                         task_name=task_name
->>>>>>> 47466887
                     )
                     self.set_operation_result("failed", False, self.msg, "ERROR")
                     return self
@@ -6016,15 +5752,6 @@
             result_fabric_device_msg.get("ip_l3_handoff_details").update(
                 {"updation": "IP L3 Handoffs updation is successful."}
             )
-<<<<<<< HEAD
-            result_fabric_device_response.get("ip_l3_handoff_details").update({
-                "updation": update_ip_l3_handoff
-            })
-            result_fabric_device_msg.get("ip_l3_handoff_details").update({
-                "updation": "IP L3 Handoffs update is successful."
-            })
-=======
->>>>>>> 47466887
 
         self.msg = "L3 Handoff(s) with IP Transit operations are successful."
         self.log(str(self.msg), "DEBUG")
@@ -6560,16 +6287,10 @@
             # Check fabric device exists, if not add it
             if not have_device_details:
                 self.log(
-<<<<<<< HEAD
-                    "Desired fabric device '{ip}' details (want): {requested_state}"
-                    .format(ip=device_ip, requested_state=want_device_details),
-                    "DEBUG"
-=======
                     "Desired fabric device '{ip}' details (want): {requested_state}".format(
                         ip=device_ip, requested_state=want_device_details
                     ),
                     "DEBUG",
->>>>>>> 47466887
                 )
                 try:
                     device_roles = want_device_details.get("deviceRoles")
@@ -6761,16 +6482,6 @@
                     result_fabric_device_response,
                     result_fabric_device_msg,
                 )
-<<<<<<< HEAD
-                self.update_l2_handoff(
-                    have_l2_handoff,
-                    want_l2_handoff,
-                    device_ip,
-                    result_fabric_device_response,
-                    result_fabric_device_msg
-                )
-=======
->>>>>>> 47466887
 
             have_sda_l3_handoff = have_fabric_device.get("sda_l3_handoff_details")
             self.log(
@@ -6797,16 +6508,6 @@
                     result_fabric_device_response,
                     result_fabric_device_msg,
                 )
-<<<<<<< HEAD
-                self.update_sda_l3_handoff(
-                    have_sda_l3_handoff,
-                    want_sda_l3_handoff,
-                    device_ip,
-                    result_fabric_device_response,
-                    result_fabric_device_msg
-                )
-=======
->>>>>>> 47466887
 
             have_ip_l3_handoff = have_fabric_device.get("ip_l3_handoff_details")
             self.log(
@@ -6833,16 +6534,6 @@
                     result_fabric_device_response,
                     result_fabric_device_msg,
                 )
-<<<<<<< HEAD
-                self.update_ip_l3_handoff(
-                    have_ip_l3_handoff,
-                    want_ip_l3_handoff,
-                    device_ip,
-                    result_fabric_device_response,
-                    result_fabric_device_msg
-                )
-=======
->>>>>>> 47466887
 
         self.result.update({"response": self.response})
         self.log("Updated the SDA fabric transits successfully", "INFO")
@@ -6962,19 +6653,11 @@
         return updated_device_config
 
     def delete_l2_handoff(
-<<<<<<< HEAD
-            self,
-            have_l2_handoff,
-            device_ip,
-            result_fabric_device_response,
-            result_fabric_device_msg
-=======
         self,
         have_l2_handoff,
         device_ip,
         result_fabric_device_response,
         result_fabric_device_msg,
->>>>>>> 47466887
     ):
         """
         Delete L2 Handoffs in Cisco Catalyst Center with fields provided in playbook.
@@ -7027,14 +6710,8 @@
                 task_name = "delete_fabric_device_layer2_handoff_by_id"
                 task_id = self.get_taskid_post_api_call("sda", task_name, payload)
                 if not task_id:
-<<<<<<< HEAD
-                    self.msg = (
-                        "Unable to retrieve the task_id for the task '{task_name}'."
-                        .format(task_name=task_name)
-=======
                     self.msg = "Unable to retrive the task_id for the task '{task_name}'.".format(
                         task_name=task_name
->>>>>>> 47466887
                     )
                     self.set_operation_result("failed", False, self.msg, "ERROR")
                     self.log(str(success_msg), "INFO")
@@ -7077,19 +6754,11 @@
         return self
 
     def delete_sda_l3_handoff(
-<<<<<<< HEAD
-            self,
-            have_sda_l3_handoff,
-            device_ip,
-            result_fabric_device_response,
-            result_fabric_device_msg
-=======
         self,
         have_sda_l3_handoff,
         device_ip,
         result_fabric_device_response,
         result_fabric_device_msg,
->>>>>>> 47466887
     ):
         """
         Delete L3 Handoff with SDA Transit in Cisco Catalyst Center with fields provided in playbook.
@@ -7130,13 +6799,6 @@
                     "sda_l3_handoff_details": "SDA L3 Handoff is not found in the Cisco Catalyst Center."
                 }
             )
-<<<<<<< HEAD
-            self.log("The SDA L3 Handoff does not exist under the device {device_ip}.".format(device_ip=device_ip))
-            result_fabric_device_msg.update({
-                "sda_l3_handoff_details": "SDA L3 Handoff is not found in the Cisco Catalyst Center."
-            })
-=======
->>>>>>> 47466887
         else:
             self.log(
                 "The SDA L3 Handoff exists under the device {device_ip}.".format(
@@ -7159,14 +6821,8 @@
                 task_name = "delete_fabric_device_layer3_handoffs_with_sda_transit"
                 task_id = self.get_taskid_post_api_call("sda", task_name, payload)
                 if not task_id:
-<<<<<<< HEAD
-                    self.msg = (
-                        "Unable to retrieve the task_id for the task '{task_name}'."
-                        .format(task_name=task_name)
-=======
                     self.msg = "Unable to retrive the task_id for the task '{task_name}'.".format(
                         task_name=task_name
->>>>>>> 47466887
                     )
                     self.set_operation_result("failed", False, self.msg, "ERROR")
                     return self
@@ -7202,11 +6858,7 @@
         have_ip_l3_handoff,
         device_ip,
         result_fabric_device_response,
-<<<<<<< HEAD
-        result_fabric_device_msg
-=======
         result_fabric_device_msg,
->>>>>>> 47466887
     ):
         """
         Delete L3 Handoff with IP Transit in Cisco Catalyst Center with fields provided in playbook.
@@ -7260,14 +6912,8 @@
                 task_name = "delete_fabric_device_layer3_handoff_with_ip_transit_by_id"
                 task_id = self.get_taskid_post_api_call("sda", task_name, payload)
                 if not task_id:
-<<<<<<< HEAD
-                    self.msg = (
-                        "Unable to retrieve the task_id for the task '{task_name}'."
-                        .format(task_name=task_name)
-=======
                     self.msg = "Unable to retrive the task_id for the task '{task_name}'.".format(
                         task_name=task_name
->>>>>>> 47466887
                     )
                     self.set_operation_result("failed", False, self.msg, "ERROR")
                     return self
@@ -7377,31 +7023,16 @@
             have_fabric_device = self.have.get("fabric_devices")[fabric_device_index]
             have_l2_handoff = have_fabric_device.get("l2_handoff_details")
             if have_l2_handoff:
-<<<<<<< HEAD
-                self.log("Deleting L2 Handoff for device '{device_ip}'".format(device_ip=device_ip), "DEBUG")
-=======
                 self.log(
                     "Deleting L2 Handoff for device '{device_ip}'".format(
                         device_ip=device_ip
                     ),
                     "DEBUG",
                 )
->>>>>>> 47466887
                 self.delete_l2_handoff(
                     have_l2_handoff,
                     device_ip,
                     result_fabric_device_response,
-<<<<<<< HEAD
-                    result_fabric_device_msg
-                ).check_return_status()
-            else:
-                result_fabric_device_msg.update({
-                    "l3_ip_handoff": "IP L3 Handoff does not found in the Cisco Catalyst Center."
-                })
-            have_sda_l3_handoff = have_fabric_device.get("sda_l3_handoff_details")
-            if have_sda_l3_handoff:
-                self.log("Deleting SDA L3 Handoff for device '{device_ip}'".format(device_ip=device_ip), "DEBUG")
-=======
                     result_fabric_device_msg,
                 ).check_return_status()
             else:
@@ -7418,19 +7049,10 @@
                     ),
                     "DEBUG",
                 )
->>>>>>> 47466887
                 self.delete_sda_l3_handoff(
                     have_sda_l3_handoff,
                     device_ip,
                     result_fabric_device_response,
-<<<<<<< HEAD
-                    result_fabric_device_msg
-                ).check_return_status()
-            else:
-                result_fabric_device_msg.update({
-                    "l3_sda_handoff": "SDA L3 Handoff does not found in the Cisco Catalyst Center."
-                })
-=======
                     result_fabric_device_msg,
                 ).check_return_status()
             else:
@@ -7439,32 +7061,20 @@
                         "l3_sda_handoff": "SDA L3 Handoff doesnot found in the Cisco Catalyst Center."
                     }
                 )
->>>>>>> 47466887
 
             have_ip_l3_handoff = have_fabric_device.get("ip_l3_handoff_details")
 
             if have_ip_l3_handoff:
-<<<<<<< HEAD
-                self.log("Deleting IP L3 Handoff for device '{device_ip}'".format(device_ip=device_ip), "DEBUG")
-=======
                 self.log(
                     "Deleting IP L3 Handoff for device '{device_ip}'".format(
                         device_ip=device_ip
                     ),
                     "DEBUG",
                 )
->>>>>>> 47466887
                 self.delete_ip_l3_handoff(
                     have_ip_l3_handoff,
                     device_ip,
                     result_fabric_device_response,
-<<<<<<< HEAD
-                    result_fabric_device_msg).check_return_status()
-            else:
-                result_fabric_device_msg.update({
-                    "l2_handoff": "L2 Handoff does not found in the Cisco Catalyst Center."
-                })
-=======
                     result_fabric_device_msg,
                 ).check_return_status()
             else:
@@ -7473,7 +7083,6 @@
                         "l2_handoff": "L2 Handoff doesnot found in the Cisco Catalyst Center."
                     }
                 )
->>>>>>> 47466887
 
             device_exists = have_fabric_device.get("exists")
             device_roles = None
@@ -7524,17 +7133,11 @@
                             "sda", task_name, payload
                         )
                         if not task_id:
-<<<<<<< HEAD
-                            self.msg = (
-                                "Unable to retrieve the task_id for the task '{task_name}'."
-                                .format(task_name=task_name)
-=======
                             self.msg = "Unable to retrive the task_id for the task '{task_name}'.".format(
                                 task_name=task_name
                             )
                             self.set_operation_result(
                                 "failed", False, self.msg, "ERROR"
->>>>>>> 47466887
                             )
                             return self
 
