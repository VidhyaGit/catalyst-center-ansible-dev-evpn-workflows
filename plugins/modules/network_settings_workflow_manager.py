--- conflicted
+++ resolved
@@ -687,26 +687,16 @@
     }
 """
 
-<<<<<<< HEAD
-=======
 import copy
 import re
 import time
 from ansible.module_utils.basic import AnsibleModule
->>>>>>> 5d1b94ca
 from ansible_collections.cisco.dnac.plugins.module_utils.dnac import (
     DnacBase,
     validate_list_of_dicts,
     get_dict_result,
     dnac_compare_equality,
 )
-<<<<<<< HEAD
-from ansible.module_utils.basic import AnsibleModule
-import time
-import re
-import copy
-=======
->>>>>>> 5d1b94ca
 
 
 class NetworkSettings(DnacBase):
