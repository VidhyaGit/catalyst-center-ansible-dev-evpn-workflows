--- conflicted
+++ resolved
@@ -37,11 +37,7 @@
     description: Netconf Credential's netconfPort.
     type: str
 requirements:
-<<<<<<< HEAD
-- dnacentersdk >= 2.3.3
-=======
 - dnacentersdk >= 2.4.0
->>>>>>> c31af16c
 - python >= 3.5
 seealso:
 # Reference by Internet resource
