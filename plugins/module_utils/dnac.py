#!/usr/bin/env python
# -*- coding: utf-8 -*-

# Copyright (c) 2021, Cisco Systems
# GNU General Public License v3.0+ (see LICENSE or https://www.gnu.org/licenses/gpl-3.0.txt)

from __future__ import (absolute_import, division, print_function)
__metaclass__ = type
try:
    from cryptography.fernet import Fernet
    HAS_FERNET = True
except ImportError:
    HAS_FERNET = False
try:
    from dnacentersdk import api, exceptions
except ImportError:
    DNAC_SDK_IS_INSTALLED = False
else:
    DNAC_SDK_IS_INSTALLED = True
from ansible.module_utils._text import to_native
from ansible.module_utils.common import validation
from abc import ABCMeta, abstractmethod
try:
    import logging
    import ipaddress
except ImportError:
    LOGGING_IN_STANDARD = False
else:
    LOGGING_IN_STANDARD = True
import os.path
import copy
import json
# import datetime
import inspect
import re
import socket
import time
import traceback


class DnacBase():

    """Class contains members which can be reused for all intent modules"""

    __metaclass__ = ABCMeta
    __is_log_init = False

    def __init__(self, module):
        self.module = module
        self.params = module.params
        self.config = copy.deepcopy(module.params.get("config"))
        self.have = {}
        self.want = {}
        self.validated_config = []
        self.msg = ""
        self.status = "success"
        dnac_params = self.get_dnac_params(self.params)
        self.dnac = DNACSDK(params=dnac_params)
        self.dnac_apply = {'exec': self.dnac._exec}
        self.get_diff_state_apply = {'merged': self.get_diff_merged,
                                     'deleted': self.get_diff_deleted,
                                     'replaced': self.get_diff_replaced,
                                     'overridden': self.get_diff_overridden,
                                     'gathered': self.get_diff_gathered,
                                     'rendered': self.get_diff_rendered,
                                     'parsed': self.get_diff_parsed
                                     }
        self.verify_diff_state_apply = {'merged': self.verify_diff_merged,
                                        'deleted': self.verify_diff_deleted,
                                        'replaced': self.verify_diff_replaced,
                                        'overridden': self.verify_diff_overridden,
                                        'gathered': self.verify_diff_gathered,
                                        'rendered': self.verify_diff_rendered,
                                        'parsed': self.verify_diff_parsed
                                        }
        self.dnac_log = dnac_params.get("dnac_log")
        self.max_timeout = self.params.get('dnac_api_task_timeout')

        self.payload = module.params
        self.dnac_version = int(self.payload.get("dnac_version").replace(".", ""))
        self.dnac_version_in_integer = int(self.payload.get("dnac_version").replace(".", ""))
        self.dnac_version_in_string = self.payload.get("dnac_version")
        # Dictionary to store multiple versions for easy maintenance and scalability
        # To add a new version, simply update the 'dnac_versions' dictionary with the new version string as the key
        # and the corresponding version number as the value.
        self.dnac_versions = {
            "2.2.2.3": 2223,
            "2.2.3.3": 2233,
            "2.3.3.0": 2330,
            "2.3.5.3": 2353,
            "2.3.7.6": 2376,
            "2.3.7.9": 2379,
            # Add new versions here, e.g., "2.4.0.0": 2400
        }

        # Dynamically create variables based on dictionary keys
        for version_key, version_value in self.dnac_versions.items():
            setattr(self, "version_" + version_key.replace(".", "_"), version_value)

        if self.dnac_log and not DnacBase.__is_log_init:
            self.dnac_log_level = dnac_params.get("dnac_log_level") or 'WARNING'
            self.dnac_log_level = self.dnac_log_level.upper()
            self.validate_dnac_log_level()
            self.dnac_log_file_path = dnac_params.get("dnac_log_file_path") or 'dnac.log'
            self.validate_dnac_log_file_path()
            self.dnac_log_mode = 'w' if not dnac_params.get("dnac_log_append") else 'a'
            self.setup_logger('logger')
            self.logger = logging.getLogger('logger')
            DnacBase.__is_log_init = True
            self.log('Logging configured and initiated', "DEBUG")
        else:
            # If dnac_log is False, return an empty logger
            self.logger = logging.getLogger('empty_logger')
            self.logger.addHandler(logging.NullHandler())

        self.log('Cisco Catalyst Center parameters: {0}'.format(dnac_params), "DEBUG")
        self.supported_states = ["merged", "deleted", "replaced", "overridden", "gathered", "rendered", "parsed"]
        self.result = {"changed": False, "diff": [], "response": [], "warnings": []}

    def compare_dnac_versions(self, version1, version2):
        """
        Compare two DNAC version strings.

        param version1: str, the first version string to compare (e.g., "2.3.5.3")
        param version2: str, the second version string to compare (e.g., "2.3.7.6")
        return: int, returns 1 if version1 > version2, -1 if version1 < version2, and 0 if they are equal
        """
        # Split version strings into parts and convert to integers
        v1_parts = list(map(int, version1.split('.')))
        v2_parts = list(map(int, version2.split('.')))

        # Compare each part of the version numbers
        for v1, v2 in zip(v1_parts, v2_parts):
            if v1 > v2:
                return 1
            elif v1 < v2:
                return -1

        # If versions are of unequal lengths, check remaining parts
        if len(v1_parts) > len(v2_parts):
            return 1 if any(part > 0 for part in v1_parts[len(v2_parts):]) else 0
        elif len(v2_parts) > len(v1_parts):
            return -1 if any(part > 0 for part in v2_parts[len(v1_parts):]) else 0

        # Versions are equal
        return 0

    def get_ccc_version(self):
        return self.payload.get("dnac_version")

    def get_ccc_version_as_string(self):
        return self.dnac_version_in_string

    def get_ccc_version_as_integer(self):
        return self.dnac_version_in_integer

    def get_ccc_version_as_int_from_str(self, dnac_version):
        return self.dnac_versions.get(dnac_version)

    @abstractmethod
    def validate_input(self):
        if not self.config:
            self.msg = "config not available in playbook for validation"
            self.status = "failed"
            return self

    def get_diff_merged(self):
        # Implement logic to merge the resource configuration
        self.merged = True
        return self

    def get_diff_deleted(self):
        # Implement logic to delete the resource
        self.deleted = True
        return self

    def get_diff_replaced(self):
        # Implement logic to replace the resource
        self.replaced = True
        return self

    def get_diff_overridden(self):
        # Implement logic to overwrite the resource
        self.overridden = True
        return self

    def get_diff_gathered(self):
        # Implement logic to gather data about the resource
        self.gathered = True
        return self

    def get_diff_rendered(self):
        # Implement logic to render a configuration template
        self.rendered = True
        return self

    def get_diff_parsed(self):
        # Implement logic to parse a configuration file
        self.parsed = True
        return self

    def verify_diff_merged(self):
        # Implement logic to verify the merged resource configuration
        self.merged = True
        return self

    def verify_diff_deleted(self):
        # Implement logic to verify the deleted resource
        self.deleted = True
        return self

    def verify_diff_replaced(self):
        # Implement logic to verify the replaced resource
        self.replaced = True
        return self

    def verify_diff_overridden(self):
        # Implement logic to verify the overwritten resource
        self.overridden = True
        return self

    def verify_diff_gathered(self):
        # Implement logic to verify the gathered data about the resource
        self.gathered = True
        return self

    def verify_diff_rendered(self):
        # Implement logic to verify the rendered configuration template
        self.rendered = True
        return self

    def verify_diff_parsed(self):
        # Implement logic to verify the parsed configuration file
        self.parsed = True
        return self

    def setup_logger(self, logger_name):
        """Set up a logger with specified name and configuration based on dnac_log_level"""
        level_mapping = {
            'INFO': logging.INFO,
            'DEBUG': logging.DEBUG,
            'WARNING': logging.WARNING,
            'ERROR': logging.ERROR,
            'CRITICAL': logging.CRITICAL
        }
        level = level_mapping.get(self.dnac_log_level, logging.WARNING)

        logger = logging.getLogger(logger_name)
        # formatter = logging.Formatter('%(asctime)s - %(levelname)s - %(module)s: %(funcName)s: %(lineno)d --- %(message)s', datefmt='%m-%d-%Y %H:%M:%S')
        formatter = logging.Formatter('%(asctime)s %(levelname)s %(message)s', datefmt='%m-%d-%Y %H:%M:%S')

        file_handler = logging.FileHandler(self.dnac_log_file_path, mode=self.dnac_log_mode)
        file_handler.setFormatter(formatter)

        logger.setLevel(level)
        logger.addHandler(file_handler)

    def validate_dnac_log_level(self):
        """Validates if the logging level is string and of expected value"""
        if self.dnac_log_level not in ('INFO', 'DEBUG', 'WARNING', 'ERROR', 'CRITICAL'):
            raise ValueError("Invalid log level: 'dnac_log_level:{0}'".format(self.dnac_log_level))

    def validate_dnac_log_file_path(self):
        """
        Validates the specified log file path, ensuring it is either absolute or relative,
        the directory exists, and has a .log extension.
        """
        # Convert the path to absolute if it's relative
        dnac_log_file_path = os.path.abspath(self.dnac_log_file_path)

        # Validate if the directory exists
        log_directory = os.path.dirname(dnac_log_file_path)
        if not os.path.exists(log_directory):
            raise FileNotFoundError("The directory for log file '{0}' does not exist.".format(dnac_log_file_path))

    def log(self, message, level="WARNING", frameIncrement=0):
        """Logs formatted messages with specified log level and incrementing the call stack frame
        Args:
            self (obj, required): An instance of the DnacBase Class.
            message (str, required): The log message to be recorded.
            level (str, optional): The log level, default is "info".
                                   The log level can be one of 'DEBUG', 'INFO', 'WARNING', 'ERROR', or 'CRITICAL'.
        """

        if self.dnac_log:
            # of.write("---- %s ---- %s@%s ---- %s \n" % (d, info.lineno, info.function, msg))
            # message = "Module: " + self.__class__.__name__ + ", " + message
            class_name = self.__class__.__name__
            callerframerecord = inspect.stack()[1 + frameIncrement]
            frame = callerframerecord[0]
            info = inspect.getframeinfo(frame)
            log_message = " %s: %s: %s: %s \n" % (class_name, info.function, info.lineno, message)
            log_method = getattr(self.logger, level.lower())
            log_method(log_message)

    def check_return_status(self):
        """API to check the return status value and exit/fail the module"""

        # self.log("status: {0}, msg:{1}".format(self.status, self.msg), frameIncrement=1)
        frame = inspect.currentframe().f_back
        line_no = frame.f_lineno
        self.log(
            "Line No: {line_no} status: {status}, msg: {msg}"
            .format(line_no=line_no, status=self.status, msg=self.msg), "DEBUG"
        )
        if "failed" in self.status:
            self.module.fail_json(msg=self.msg, response=self.result.get('response', []))
        elif "exited" in self.status:
            self.module.exit_json(**self.result)
        elif "invalid" in self.status:
            self.module.fail_json(msg=self.msg, response=self.result.get('response', []))

    def is_valid_password(self, password):
        """
        Check if a password is valid.
        Args:
            self (object): An instance of a class that provides access to Cisco Catalyst Center.
            password (str): The password to be validated.
        Returns:
            bool: True if the password is valid, False otherwise.
        Description:
            The function checks the validity of a password based on the following criteria:
            - Minimum 8 characters.
            - At least one lowercase letter.
            - At least one uppercase letter.
            - At least one digit.
            - At least one special character
        """

        pattern = r"^(?=.*[a-z])(?=.*[A-Z])(?=.*\d)(?=.*[-=\\;,./~!@#$%^&*()_+{}[\]|:?]).{8,}$"

        return re.match(pattern, password) is not None

    def is_valid_email(self, email):
        """
        Validate an email address.
        Args:
            self (object): An instance of a class that provides access to Cisco Catalyst Center.
            email (str): The email address to be validated.
        Returns:
            bool: True if the email is valid, False otherwise.
        Description:
            This function checks if the provided email address is valid based on the following criteria:
            - It contains one or more alphanumeric characters or allowed special characters before the '@'.
            - It contains one or more alphanumeric characters or dashes after the '@' and before the domain.
            - It contains a period followed by at least two alphabetic characters at the end of the string.
        The allowed special characters before the '@' are: ._%+-.
        """

        # Define the regex pattern for a valid email address
        pattern = r'^[a-zA-Z0-9._%+-]+@[a-zA-Z0-9.-]+\.[a-zA-Z]{2,}$'
        # Use re.match to see if the email matches the pattern
        if re.match(pattern, email):
            return True
        else:
            return False

    def get_dnac_params(self, params):
        """Store the Cisco Catalyst Center parameters from the playbook"""

        dnac_params = {"dnac_host": params.get("dnac_host"),
                       "dnac_port": params.get("dnac_port"),
                       "dnac_username": params.get("dnac_username"),
                       "dnac_password": params.get("dnac_password"),
                       "dnac_version": params.get("dnac_version"),
                       "dnac_verify": params.get("dnac_verify"),
                       "dnac_debug": params.get("dnac_debug"),
                       "dnac_log": params.get("dnac_log"),
                       "dnac_log_level": params.get("dnac_log_level"),
                       "dnac_log_file_path": params.get("dnac_log_file_path"),
                       "dnac_log_append": params.get("dnac_log_append")
                       }
        return dnac_params

    def get_task_details(self, task_id):
        """
        Get the details of a specific task in Cisco Catalyst Center.
        Args:
            self (object): An instance of a class that provides access to Cisco Catalyst Center.
            task_id (str): The unique identifier of the task for which you want to retrieve details.
        Returns:
            dict or None: A dictionary containing detailed information about the specified task,
            or None if the task with the given task_id is not found.
        Description:
            If the task with the specified task ID is not found in Cisco Catalyst Center, this function will return None.
        """
        task_status = None
        try:
            response = self.dnac._exec(
                family="task",
                function='get_task_by_id',
                params={"task_id": task_id},
                op_modifies=True,
            )
            self.log("Retrieving task details by the API 'get_task_by_id' using task ID: {0}, Response: {1}"
                     .format(task_id, response), "DEBUG")

            if not isinstance(response, dict):
                self.log("Failed to retrieve task details for task ID: {}".format(task_id), "ERROR")
                return task_status

            task_status = response.get('response')
            self.log("Successfully retrieved Task status: {0}".format(task_status), "DEBUG")
        except Exception as e:
            # Log an error message and fail if an exception occurs
            self.log_traceback()
            self.msg = (
                "An error occurred while executing API call to Function: 'get_tasks_by_id' "
                "due to the the following exception: {0}.".format(str(e))
            )
            self.fail_and_exit(self.msg)

        return task_status

    def get_device_details_limit(self):
        """
        Retrieves the limit for 'get_device_list' API to collect the device details..
        Args:
            self (object): An instance of a class that provides access to Cisco Catalyst Center.
        Returns:
            int: The limit for 'get_device_list' api device details, which is set to 500 by default.
        Description:
            This method returns a predefined limit for the number of device details that can be processed or retrieved
            from 'get_device_list' api. Currently, the limit is set to a fixed value of 500.
        """

        api_response_limit = 500
        return api_response_limit

    def check_task_response_status(self, response, validation_string, api_name, data=False):
        """
        Get the site id from the site name.
        Args:
            self - The current object details.
            response (dict) - API response.
            validation_string (str) - String used to match the progress status.
            api_name (str) - API name.
            data (bool) - Set to True if the API is returning any information. Else, False.
        Returns:
            self
        """

        if not response:
            self.msg = (
                "The response from the API '{api_name}' is empty."
                .format(api_name=api_name)
            )
            self.status = "failed"
            return self

        if not isinstance(response, dict):
            self.msg = (
                "The response from the API '{api_name}' is not a dictionary."
                .format(api_name=api_name)
            )
            self.status = "failed"
            return self

        response = response.get("response")
        if response.get("errorcode") is not None:
            self.msg = response.get("response").get("detail")
            self.status = "failed"
            return self

        task_id = response.get("taskId")
        start_time = time.time()
        while True:
            end_time = time.time()
            if (end_time - start_time) >= self.max_timeout:
                self.msg = "Max timeout of {max_timeout} sec has reached for the task id '{task_id}'. " \
                           .format(max_timeout=self.max_timeout, task_id=task_id) + \
                           "Exiting the loop due to unexpected API '{api_name}' status.".format(api_name=api_name)
                self.log(self.msg, "WARNING")
                self.status = "failed"
                break

            task_details = self.get_task_details(task_id)
            self.log('Getting task details from task ID {0}: {1}'.format(task_id, task_details), "DEBUG")

            if task_details.get("isError") is True:
                if task_details.get("failureReason"):
                    self.msg = str(task_details.get("failureReason"))
                    string_check = "check task tree"
                    if string_check in self.msg.lower():
                        time.sleep(self.params.get('dnac_task_poll_interval'))
                        self.msg = self.check_task_tree_response(task_id)
                else:
                    self.msg = str(task_details.get("progress"))
                self.status = "failed"
                break

            if validation_string in task_details.get("progress").lower():
                self.result['changed'] = True
                if data is True:
                    self.msg = task_details.get("data")
                self.status = "success"
                break

            self.log("Progress is {0} for task ID: {1}".format(task_details.get('progress'), task_id), "DEBUG")

        return self

    def reset_values(self):
        """Reset all neccessary attributes to default values"""

        self.have.clear()
        self.want.clear()

    def get_execution_details(self, exec_id):
        """
        Get the execution details of an API
        Args:
            exec_id (str) - Id for API execution
        Returns:
            response (dict) - Status for API execution
        """
        response = None
        try:
            response = self.dnac._exec(
                family="task",
                function='get_business_api_execution_details',
                params={"execution_id": exec_id}
            )
            self.log("Successfully retrieved execution details by the API 'get_business_api_execution_details' for execution ID: {0}, Response: {1}"
                     .format(exec_id, response), "DEBUG")
        except Exception as e:
            # Log an error message and fail if an exception occurs
            self.log_traceback()
            self.msg = (
                "An error occurred while executing API call to Function: 'get_business_api_execution_details' "
                "due to the the following exception: {0}.".format(str(e))
            )
            self.fail_and_exit(self.msg)
        return response

    def check_execution_response_status(self, response, api_name):
        """
        Checks the response status provided by API in the Cisco Catalyst Center
        Args:
            response (dict) - API response
            api_name (str) - API name
        Returns:
            self
        """
        if not response:
            self.msg = (
                "The response from the API '{api_name}' is empty."
                .format(api_name=api_name)
            )
            self.status = "failed"
            return self

        if not isinstance(response, dict):
            self.msg = (
                "The response from the API '{api_name}' is not a dictionary."
                .format(api_name=api_name)
            )
            self.status = "failed"
            return self

        execution_id = response.get("executionId")
        start_time = time.time()
        while True:
            end_time = time.time()
            if (end_time - start_time) >= self.max_timeout:
                self.msg = "Max timeout of {max_timeout} sec has reached for the execution id '{execution_id}'. "\
                           .format(max_timeout=self.max_timeout, execution_id=execution_id) + \
                           "Exiting the loop due to unexpected API '{api_name}' status.".format(api_name=api_name)
                self.log(self.msg, "WARNING")
                self.status = "failed"
                break

            execution_details = self.get_execution_details(execution_id)
            if execution_details.get("status") == "SUCCESS":
                self.result['changed'] = True
                self.msg = "Successfully executed"
                self.status = "success"
                break

            if execution_details.get("bapiError"):
                self.msg = execution_details.get("bapiError")
                self.status = "failed"
                break

        return self

    def check_string_dictionary(self, task_details_data):
        """
        Check whether the input is string dictionary or string.
        Args:
            task_details_data (string) - Input either string dictionary or string.
        Returns:
            value (dict) - If the input is string dictionary, else returns None.
        """

        try:
            value = json.loads(task_details_data)
            if isinstance(value, dict):
                return value
        except json.JSONDecodeError:
            pass
        return None

    def get_sites_type(self, site_name):
        """
        Get the type of a site in Cisco Catalyst Center.
        Args:
            self (object): An instance of a class used for interacting with Cisco Catalyst Center.
            site_name (str): The name of the site for which to retrieve the type.
        Returns:
            site_type (str or None): The type of the specified site, or None if the site is not found.
        Description:
            This function queries Cisco Catalyst Center to retrieve the type of a specified site. It uses the
            get_site API with the provided site name, extracts the site type from the response, and returns it.
            If the specified site is not found, the function returns None, and an appropriate log message is generated.
        """
        try:
            response = self.get_site(site_name)
            if self.get_ccc_version_as_integer() <= self.get_ccc_version_as_int_from_str("2.3.5.3"):
                site = response.get("response")
                site_additional_info = site[0].get("additionalInfo")

                for item in site_additional_info:
                    if item["nameSpace"] == "Location":
                        site_type = item.get("attributes").get("type")
            else:
                self.log("Received API response from 'get_sites': {0}".format(str(response)), "DEBUG")
                site = response.get("response")
                site_type = site[0].get("type")

        except Exception as e:
            self.msg = "An exception occurred while fetching the site '{0}'. Error: {1}".format(site_name, e)
            self.fail_and_exit(self.msg)

        return site_type

    def get_device_ids_from_site(self, site_name, site_id=None):
        """
        Retrieve device IDs associated with a specific site in Cisco Catalyst Center.
        Args:
            site_id (str): The unique identifier of the site.
        Returns:
            tuple: A tuple containing the API response and a list of device IDs associated with the site.
                Returns an empty list if no devices are found or if an error occurs.
        """

        device_ids = []
        api_response = None

        # If site_id is not provided, retrieve it based on the site_name
        if site_id is None:
            self.log("Site ID not provided. Retrieving Site ID for site name: '{0}'.".format(site_name), "DEBUG")
            site_id, site_exists = self.get_site_id(site_name)
            if not site_exists:
                self.log("Site '{0}' does not exist, cannot proceed with device retrieval.".format(site_name), "ERROR")
                return api_response, device_ids

            self.log("Retrieved site ID '{0}' for site name '{1}'.".format(site_id, site_name), "DEBUG")

        self.log("Initiating retrieval of device IDs for site ID: '{0}'.".format(site_id), "DEBUG")

        # Determine API based on dnac_version
        if self.dnac_version <= self.version_2_3_5_3:
            self.log("Using 'get_membership' API for Catalyst Center version: '{0}'.".format(self.dnac_version), "DEBUG")
            get_membership_params = {"site_id": site_id}
            api_response = self.execute_get_request("sites", "get_membership", get_membership_params)

            self.log("Received response from 'get_membership'. Extracting device IDs.", "DEBUG")
            if api_response and "device" in api_response:
                for device in api_response.get("device", []):
                    for item in device.get("response", []):
                        device_ids.append(item.get("instanceUuid"))

            self.log("Retrieved device IDs from membership for site '{0}': {1}".format(site_id, device_ids), "DEBUG")
        else:
            self.log("Using 'get_site_assigned_network_devices' API for DNAC version: '{0}'.".format(self.dnac_version), "DEBUG")
            get_site_assigned_network_devices_params = {"site_id": site_id}
            api_response = self.execute_get_request("site_design", "get_site_assigned_network_devices", get_site_assigned_network_devices_params)

            self.log("Received response from 'get_site_assigned_network_devices'. Extracting device IDs.", "DEBUG")
            if api_response and "response" in api_response:
                for device in api_response.get("response", []):
                    device_ids.append(device.get("deviceId"))

            self.log("Retrieved device IDs from assigned devices for site '{0}': {1}".format(site_id, device_ids), "DEBUG")

        if not device_ids:
            self.log("No devices found for site '{0}' with site ID: '{1}'.".format(site_name, site_id), "WARNING")

        return api_response, device_ids

    def get_device_details_from_site(self, site_name, site_id=None):
        """
        Retrieves device details for all devices within a specified site.
        Args:
            site_id (str): The ID of the site from which to retrieve device details.
        Returns:
            list: A list of device details retrieved from the specified site.
        Raises:
            SystemExit: If the API call to get device IDs or device details fails.
        """
        device_details_list = []
        self.log("Initiating retrieval of device IDs for site ID: '{0}'.".format(site_id), "INFO")

        # If site_id is not provided, retrieve it based on the site_name
        if site_id is None:
            self.log("Site ID not provided. Retrieving Site ID for site name: '{0}'.".format(site_name), "DEBUG")
            site_id, site_exists = self.get_site_id(site_name)
            if not site_exists:
                self.log("Site '{0}' does not exist, cannot proceed with device retrieval.".format(site_name), "ERROR")
                return device_details_list

            self.log("Retrieved site ID '{0}' for site name '{1}'.".format(site_id, site_name), "DEBUG")

        # Retrieve device IDs from the specified site
        api_response, device_ids = self.get_device_ids_from_site(site_name, site_id)
        if not api_response:
            self.msg = "No response received from API call 'get_device_ids_from_site' for site ID: {0}".format(site_id)
            self.fail_and_exit(self.msg)

        self.log("Device IDs retrieved from site '{0}': {1}".format(site_id, str(device_ids)), "DEBUG")

        # Iterate through each device ID to retrieve its details
        for device_id in device_ids:
            self.log("Initiating retrieval of device details for device ID: '{0}'.".format(device_id), "INFO")

            get_device_by_id_params = {"id": device_id}

            # Execute GET API call to retrieve device details
            device_info = self.execute_get_request("devices", "get_device_by_id", get_device_by_id_params)
            if not device_info:
                self.msg = "No response received from API call 'get_device_by_id' for device ID: {0}".format(device_id)
                self.fail_and_exit(self.msg)

            # Append the retrieved device details to the list
            device_details_list.append(device_info.get("response"))
            self.log("Device details retrieved for device ID: '{0}'.".format(device_id), "DEBUG")

        return device_details_list

    def get_reachable_devices_from_site(self, site_name):
        """
        Retrieves a mapping of management IP addresses to instance IDs for reachable devices from a specified site.
        Args:
            site_id (str): The ID of the site from which to retrieve device details.
        Returns:
            tuple: A tuple containing:
                - dict: A mapping of management IP addresses to instance IDs for reachable devices.
                - list: A list of management IP addresses of skipped devices.
        """
        mgmt_ip_to_instance_id_map = {}
        skipped_devices_list = []

        (site_exists, site_id) = self.get_site_id(site_name)
        if not site_exists:
            self.msg = "Site '{0}' does not exist in the Cisco Catalyst Center, cannot proceed with device(s) retrieval.".format(site_name)
            self.fail_and_exit(self.msg)

        self.log("Initiating retrieval of device details for site ID: '{0}'.".format(site_id), "INFO")

        # Retrieve the list of device details from the specified site
        device_details_list = self.get_device_details_from_site(site_name, site_id)
        self.log("Device details retrieved for site ID: '{0}': {1}".format(site_id, device_details_list), "DEBUG")

        # Iterate through each device's details
        for device_info in device_details_list:
            management_ip = device_info.get("managementIpAddress")
            instance_uuid = device_info.get("instanceUuid")
            reachability_status = device_info.get("reachabilityStatus")
            collection_status = device_info.get("collectionStatus")
            device_family = device_info.get("family")

            # Check if the device is reachable and managed
            if reachability_status == "Reachable" and collection_status == "Managed":
                # Exclude Unified AP devices
                if device_family != "Unified AP" :
                    mgmt_ip_to_instance_id_map[management_ip] = instance_uuid
                else:
                    skipped_devices_list.append(management_ip)
                    msg = "Skipping device {0} as its family is: {1}.".format(
                        management_ip, device_family
                    )
                    self.log(msg, "WARNING")
            else:
                skipped_devices_list.append(management_ip)
                msg = "Skipping device {0} as its status is {1} or its collectionStatus is {2}.".format(
                    management_ip, reachability_status, collection_status
                )
                self.log(msg, "WARNING")

        if not mgmt_ip_to_instance_id_map:
            self.log("No reachable devices found at Site: {0}".format(site_id), "INFO")

        return mgmt_ip_to_instance_id_map, skipped_devices_list

    def get_site(self, site_name):
        """
        Retrieve site details from Cisco Catalyst Center based on the provided site name.
        Args:
            - site_name (str): The name or hierarchy of the site to be retrieved.
        Returns:
            - response (dict or None): The response from the API call, typically a dictionary containing site details.
                                    Returns None if an error occurs or if the response is empty.
        Criteria:
            - This function uses the Cisco Catalyst Center SDK to execute the 'get_sites' function from the 'site_design' family.
            - If the response is empty, a warning is logged.
            - Any exceptions during the API call are caught, logged as errors, and the function returns None.
        """
        self.log("Initiating retrieval of site details for site name: '{0}'.".format(site_name), "DEBUG")

        # Determine API call based on dnac_version
        if self.dnac_version <= self.version_2_3_5_3:
            self.log("Using 'get_site' API for Catalyst Center version: '{0}'.".format(self.dnac_version), "DEBUG")
            get_site_params = {"name": site_name}
            response = self.execute_get_request("sites", "get_site", get_site_params)
        else:
            self.log("Using 'get_sites' API for Catalyst Center version: '{0}'.".format(self.dnac_version), "DEBUG")
            get_sites_params = {"name_hierarchy": site_name}
            response = self.execute_get_request("site_design", "get_sites", get_sites_params)

        return response

    def get_site_id(self, site_name):
        """
        Retrieve the site ID and check if the site exists in Cisco Catalyst Center based on the provided site name.
        Args:
            site_name (str): The name or hierarchy of the site to be retrieved.
        Returns:
            tuple (bool, str or None): A tuple containing:
                1. A boolean indicating whether the site exists (True if found, False otherwise).
                2. The site ID (str) if the site exists, or None if the site does not exist or an error occurs.
        Criteria:
            - This function calls `get_site()` to retrieve site details from the Cisco Catalyst Center SDK.
            - If the site exists, its ID is extracted from the response and returned.
            - If the site does not exist or if an error occurs, an error message is logged, and the function returns a status of 'failed'.
        """
        try:
            response = self.get_site(site_name)

            # Check if the response is empty
            if response is None:
                self.msg = "No site details retrieved for site name: {0}".format(site_name)
                self.fail_and_exit(self.msg)

            self.log("Site details retrieved for site '{0}'': {1}".format(site_name, str(response)), "DEBUG")
            site = response.get("response")
            site_id = site[0].get("id")
            site_exists = True

        except Exception as e:
            self.msg = (
                "An exception occurred while retrieving Site details for Site '{0}' does not exist in the Cisco Catalyst Center. "
                "Error: {1}".format(site_name, e)
            )
            self.fail_and_exit(self.msg)

        return (site_exists, site_id)

    def assign_device_to_site(self, device_ids, site_name, site_id):
        """
        Assign devices to the specified site.
        Args:
            self (object): An instance of a class used for interacting with Cisco Catalyst Center.
            device_ids (list): A list of device IDs to assign to the specified site.
            site_name (str): The complete path of the site location.
            site_id (str): The ID of the specified site location.
        Returns:
            bool: True if the devices are successfully assigned to the site, otherwise False.
        Description:
            Assigns the specified devices to the site. If the assignment is successful, returns True.
            Otherwise, logs an error and returns False along with error details.
        """
        site_response = self.get_site(site_name)
        if site_response.get("response") and site_response["response"][0].get("type"):
            site_type = site_response["response"][0].get("type")
            if site_type not in ("building", "floor"):
                self.msg = "Device(s) can only be assigned to building/floor"
                self.set_operation_result("failed", False, self.msg, "ERROR").check_return_status()

        if self.get_ccc_version_as_integer() <= self.get_ccc_version_as_int_from_str("2.3.5.3"):
            try:
                response = self.dnac_apply['exec'](
                    family="sites",
                    function="assign_devices_to_site",
                    op_modifies=True,
                    params={
                        "site_id": site_id,
                        "payload": device_ids
                    },
                )

                self.check_execution_response_status(response, "assign_devices_to_site")
                if self.status == "success":
                    self.result["changed"] = True
                    self.result['msg'] = "Successfully assigned device(s) {0} to site {1}.".format(str(device_ids), site_name)
                    self.result['response'] = response.get("executionId")
                    self.log(self.result['msg'], "INFO")
                return self

            except Exception as e:
                self.msg = "Error while assigning device(s) to site: {0}, {1}, {2}".format(site_name,
                                                                                           str(device_ids), str(e))
                self.log(self.msg, "ERROR")
                self.status = "failed"
                self.module.fail_json(msg=self.msg)
        else:
            assign_network_device_to_site = {
                'deviceIds': device_ids,
                'siteId': site_id,
            }
            self.log("Assigning device(s) to site '{0}' with the following details: {1}".format(site_name,
                                                                                                str(assign_network_device_to_site)), "INFO")
            try:
                response = self.dnac._exec(
                    family="site_design",
                    function='assign_network_devices_to_a_site',
                    op_modifies=True,
                    params=assign_network_device_to_site
                )
                self.log("Received API response from 'assign_network_device_to_site' while assigning devices to site: {0}, {1}, {2}".format(
                    site_name, str(assign_network_device_to_site), str(response["response"])), "INFO")

                self.check_tasks_response_status(response, api_name='assign_device_to_site')
                if self.result["changed"]:
                    return True

                self.msg = "Failed to receive a valid response from site assignment API: {0}, {1}".format(
                    site_name, str(assign_network_device_to_site))
                self.log(self.msg, "ERROR")
                self.status = "failed"
                self.module.fail_json(msg=self.msg)

            except Exception as e:
                msg = "Exception occurred while assigning devices to site '{0}'. Assignment details: {1}".format(site_name,
                                                                                                                 str(assign_network_device_to_site))
                self.log(msg + str(e), "ERROR")
                site_assgin_details = str(e)
                self.status = "failed"
                self.module.fail_json(msg=msg, response=site_assgin_details)

    def generate_key(self):
        """
        Generate a new encryption key using Fernet.
        Returns:
            - key (bytes): A newly generated encryption key.
        Criteria:
            - This function should only be called if HAS_FERNET is True.
        """
        if HAS_FERNET:
            return {"generate_key": Fernet.generate_key()}
        else:
            error_message = "The 'cryptography' library is not installed. Please install it using 'pip install cryptography'."
            return {"error_message": error_message}

    def encrypt_password(self, password, key):
        """
        Encrypt a plaintext password using the provided encryption key.
        Args:
            - password (str): The plaintext password to be encrypted.
            - key (bytes): The encryption key used to encrypt the password.
        Returns:
            - encrypted_password (bytes): The encrypted password as bytes.
        Criteria:
            - This function should only be called if HAS_FERNET is True.
            - The password should be encoded to bytes before encryption.
        """
        try:
            fernet = Fernet(key)
            encrypted_password = fernet.encrypt(password.encode())
            return {"encrypt_password": encrypted_password}
        except Exception as e:
            return {"error_message": "Exception occurred while encrypting password: {0}".format(e)}

    def decrypt_password(self, encrypted_password, key):
        """
        Decrypt an encrypted password using the provided encryption key.
        Args:
            - encrypted_password (bytes): The encrypted password as bytes to be decrypted.
            - key (bytes): The encryption key used to decrypt the password.
        Returns:
            - decrypted_password (str): The decrypted plaintext password.
        Criteria:
            - This function should only be called if HAS_FERNET is True.
            - The encrypted password should be decoded from bytes after decryption.
        """
        try:
            fernet = Fernet(key)
            decrypted_password = fernet.decrypt(encrypted_password).decode()
            return {"decrypt_password": decrypted_password}
        except Exception.InvalidToken:
            return {"error_message": "Invalid decryption token."}
        except Exception as e:
            return {"error_message": "Exception occurred while decrypting password: {0}".format(e)}

    def camel_to_snake_case(self, config):
        """
        Convert camel case keys to snake case keys in the config.
        Args:
            config (list) - Playbook details provided by the user.
        Returns:
            new_config (list) - Updated config after eliminating the camel cases.
        """

        if isinstance(config, dict):
            new_config = {}
            for key, value in config.items():
                new_key = re.sub(r'([a-z0-9])([A-Z])', r'\1_\2', key).lower()
                if new_key != key:
                    self.log("{0} will be deprecated soon. Please use {1}.".format(key, new_key), "DEBUG")
                new_value = self.camel_to_snake_case(value)
                new_config[new_key] = new_value
        elif isinstance(config, list):
            return [self.camel_to_snake_case(item) for item in config]
        else:
            return config
        return new_config

    def update_site_type_key(self, config):
        """
        Replace 'site_type' key with 'type' in the config.
        Args:
            config (list or dict) - Configuration details.
        Returns:
            updated_config (list or dict) - Updated config after replacing the keys.
        """

        if isinstance(config, dict):
            new_config = {}
            for key, value in config.items():
                if key == "site_type":
                    new_key = "type"
                else:
                    new_key = re.sub(r'([a-z0-9])([A-Z])', r'\1_\2', key).lower()
                new_value = self.update_site_type_key(value)
                new_config[new_key] = new_value
        elif isinstance(config, list):
            return [self.update_site_type_key(item) for item in config]
        else:
            return config

        return new_config

    def get_device_ips_from_hostnames(self, hostnames):
        """
        Get the list of unique device IPs for list of specified hostnames of devices in Cisco Catalyst Center.
        Parameters:
            self (object): An instance of a class used for interacting with Cisco Catalyst Center.
            hostnames (list): The hostnames of devices for which you want to retrieve the device IPs.
        Returns:
            device_ip_mapping (dict): Provide the dictionary with the mapping of hostname of device to its ip address.
        Description:
            Queries Cisco Catalyst Center to retrieve the unique device IP's associated with a device having the specified
            list of hostnames. If a device is not found in Cisco Catalyst Center, an error log message is printed.
        """

        self.log("Entering 'get_device_ips_from_hostnames' with hostname_list: {0}".format(str(hostnames)), "INFO")
        device_ip_mapping = {}

        for hostname in hostnames:
            try:
                response = self.dnac._exec(
                    family="devices",
                    function='get_device_list',
                    op_modifies=True,
                    params={"hostname": hostname}
                )
                if response:
                    self.log("Received API response for hostname '{0}': {1}".format(hostname, str(response)), "DEBUG")
                    response = response.get("response")
                    if response:
                        device_ip = response[0]["managementIpAddress"]
                        if device_ip:
                            device_ip_mapping[hostname] = device_ip
                            self.log("Added device IP '{0}' for hostname '{1}'.".format(device_ip, hostname), "INFO")
                        else:
                            device_ip_mapping[hostname] = None
                            self.log("No management IP found for hostname '{0}'.".format(hostname), "WARNING")
                    else:
                        device_ip_mapping[hostname] = None
                        self.log("No response received for hostname '{0}'.".format(hostname), "WARNING")
                else:
                    device_ip_mapping[hostname] = None
                    self.log("No response received from 'get_device_list' for hostname '{0}'.".format(hostname), "ERROR")

            except Exception as e:
                error_message = "Exception occurred while fetching device IP for hostname '{0}': {1}".format(hostname, str(e))
                self.log(error_message, "ERROR")
                device_ip_mapping[hostname] = None

        self.log("Exiting 'get_device_ips_from_hostnames' with device IP mapping: {0}".format(device_ip_mapping), "INFO")
        return device_ip_mapping

    def get_device_ips_from_serial_numbers(self, serial_numbers):
        """
        Get the list of unique device IPs for a specified list of serial numbers in Cisco Catalyst Center.
        Parameters:
            self (object): An instance of a class used for interacting with Cisco Catalyst Center.
            serial_numbers (list): The list of serial number of devices for which you want to retrieve the device IPs.
        Returns:
            device_ip_mapping (dict): Provide the dictionary with the mapping of serial number of device to its ip address.
        Description:
            Queries Cisco Catalyst Center to retrieve the unique device IPs associated with a device having the specified
            serial numbers.If a device is not found in Cisco Catalyst Center, an error log message is printed.
        """

        self.log("Entering 'get_device_ips_from_serial_numbers' with serial_numbers: {0}".format(str(serial_numbers)), "INFO")
        device_ip_mapping = {}

        for serial_number in serial_numbers:
            try:
                self.log("Fetching device info for serial number: {0}".format(serial_number), "INFO")
                response = self.dnac._exec(
                    family="devices",
                    function='get_device_list',
                    op_modifies=True,
                    params={"serialNumber": serial_number}
                )
                if response:
                    self.log("Received API response for serial number '{0}': {1}".format(serial_number, str(response)), "DEBUG")
                    response = response.get("response")
                    if response:
                        device_ip = response[0]["managementIpAddress"]
                        if device_ip:
                            device_ip_mapping[serial_number] = device_ip
                            self.log("Added device IP '{0}' for serial number '{1}'.".format(device_ip, serial_number), "INFO")
                        else:
                            device_ip_mapping[serial_number] = None
                            self.log("No management IP found for serial number '{0}'.".format(serial_number), "WARNING")
                    else:
                        device_ip_mapping[serial_number] = None
                        self.log("No response received for serial number '{0}'.".format(serial_number), "WARNING")
                else:
                    device_ip_mapping[serial_number] = None
                    self.log("No response received from 'get_device_list' for serial number '{0}'.".format(serial_number), "ERROR")

            except Exception as e:
                error_message = "Exception occurred while fetching device IP for serial number '{0}': {1}".format(serial_number, str(e))
                self.log(error_message, "ERROR")
                device_ip_mapping[serial_number] = None

        self.log("Exiting 'get_device_ips_from_serial_numbers' with device IP mapping: {0}".format(device_ip_mapping), "INFO")
        return device_ip_mapping

    def get_device_ips_from_mac_addresses(self, mac_addresses):
        """
        Get the list of unique device IPs for list of specified mac address of devices in Cisco Catalyst Center.
        Parameters:
            self (object): An instance of a class used for interacting with Cisco Catalyst Center.
            mac_addresses (list): The list of mac address of devices for which you want to retrieve the device IPs.
        Returns:
            device_ip_mapping (dict): Provide the dictionary with the mapping of mac address of device to its ip address.
        Description:
            Queries Cisco Catalyst Center to retrieve the unique device IPs associated with a device having the specified
            mac addresses. If a device is not found in Cisco Catalyst Center, an error log message is printed.
        """

        self.log("Entering 'get_device_ips_from_mac_addresses' with mac_addresses: {0}".format(str(mac_addresses)), "INFO")
        device_ip_mapping = {}

        for mac_address in mac_addresses:
            try:
                self.log("Fetching device info for mac_address: {0}".format(mac_address), "INFO")
                response = self.dnac._exec(
                    family="devices",
                    function='get_device_list',
                    op_modifies=True,
                    params={"macAddress": mac_address}
                )
                if response:
                    self.log("Received API response for mac address '{0}': {1}".format(mac_address, str(response)), "DEBUG")
                    response = response.get("response")
                    if response:
                        device_ip = response[0]["managementIpAddress"]
                        if device_ip:
                            device_ip_mapping[mac_address] = device_ip
                            self.log("Added device IP '{0}' for mac address '{1}'.".format(device_ip, mac_address), "INFO")
                        else:
                            device_ip_mapping[mac_address] = None
                            self.log("No management IP found for mac address '{0}'.".format(mac_address), "WARNING")
                    else:
                        device_ip_mapping[mac_address] = None
                        self.log("No response received for mac address '{0}'.".format(mac_address), "WARNING")
                else:
                    device_ip_mapping[mac_address] = None
                    self.log("No response received from 'get_device_list' for mac address '{0}'.".format(mac_address), "ERROR")

            except Exception as e:
                error_message = "Exception occurred while fetching device IP for mac address '{0}': {1}".format(mac_address, str(e))
                self.log(error_message, "ERROR")
                device_ip_mapping[mac_address] = None

        self.log("Exiting 'get_device_ips_from_mac_addresses' with device IP mapping: {0}".format(device_ip_mapping), "INFO")
        return device_ip_mapping

    def get_device_ids_from_device_ips(self, device_ips):
        """
        Get the list of unique device IPs for list of specified hostnames of devices in Cisco Catalyst Center.
        Parameters:
            self (object): An instance of a class used for interacting with Cisco Catalyst Center.
            hostname_list (list): The hostnames of devices for which you want to retrieve the device IPs.
        Returns:
            device_id_mapping (dict): Provide the dictionary with the mapping of ip address of device to device id.
        Description:
            Queries Cisco Catalyst Center to retrieve the unique device IP's associated with a device having the specified
            list of hostnames. If a device is not found in Cisco Catalyst Center, an error log message is printed.
        """

        self.log("Entering 'get_device_ids_from_device_ips' with device ips: {0}".format(str(device_ips)), "INFO")
        device_id_mapping = {}

        for device_ip in device_ips:
            try:
                self.log("Fetching device id for device ip: {0}".format(device_ip), "INFO")
                response = self.dnac._exec(
                    family="devices",
                    function='get_device_list',
                    op_modifies=False,
                    params={"management_ip_address": device_ip}
                )
                if response:
                    self.log("Received API response for device ip  '{0}': {1}".format(device_ip, str(response)), "DEBUG")
                    response = response.get("response")
                    if response:
                        device_id = response[0]["id"]
                        if device_id:
                            device_id_mapping[device_ip] = device_id
                            self.log("Added device ID '{0}' for device ip  '{1}'.".format(device_id, device_ip), "INFO")
                        else:
                            device_id_mapping[device_ip] = None
                            self.log("No device ID found for device ip  '{0}'.".format(device_ip), "WARNING")
                    else:
                        device_id_mapping[device_ip] = None
                        self.log("No response received for device ip  '{0}'.".format(device_ip), "WARNING")
                else:
                    device_id_mapping[device_ip] = None
                    self.log("No response received from 'get_device_list' for device ip  '{0}'.".format(device_ip), "ERROR")

            except Exception as e:
                error_message = "Exception occurred while fetching device ID for device ip  '{0}': {1}".format(device_ip, str(e))
                self.log(error_message, "ERROR")
                device_id_mapping[device_ip] = None

        self.log("Exiting 'get_device_ids_from_device_ips' with unique device ID mapping: {0}".format(device_id_mapping), "INFO")
        return device_id_mapping

    def get_device_ips_from_device_ids(self, device_ids):
        """
        Retrieves the management IP addresses of devices based on the provided device IDs.

        Args:
            device_ids (list): A list of device IDs for which the management IP addresses need to be fetched.
        Returns:
            device_ip_mapping (dict): Provide the dictionary with the mapping of id of device to its ip address.
        Description:
            This function iterates over a list of device IDs, makes an API call to Cisco Catalyst Center to fetch
            the management IP addresses of the devices, and returns a list of these IPs. If a device is not found
            or an exception occurs, it logs the error or warning and continues to the next device ID.
        """

        self.log("Entering 'get_device_ips_from_device_ids' with device ips: {0}".format(str(device_ids)), "INFO")
        device_ip_mapping = {}

        for device_id in device_ids:
            try:
                self.log("Fetching device ip for device id: {0}".format(device_id), "INFO")
                response = self.dnac._exec(
                    family="devices",
                    function='get_device_list',
                    op_modifies=False,
                    params={"id": device_id}
                )
                if response:
                    self.log("Received API response for device id  '{0}': {1}".format(device_id, str(response)), "DEBUG")
                    response = response.get("response")
                    if response:
                        device_ip = response[0]["managementIpAddress"]
                        if device_ip:
                            device_ip_mapping[device_id] = device_ip
                            self.log("Added device IP '{0}' for device id  '{1}'.".format(device_ip, device_id), "INFO")
                        else:
                            device_ip_mapping[device_id] = None
                            self.log("No device ID found for device id  '{0}'.".format(device_id), "WARNING")
                    else:
                        device_ip_mapping[device_id] = None
                        self.log("No response received for device id  '{0}'.".format(device_id), "WARNING")
                else:
                    device_ip_mapping[device_id] = None
                    self.log("No response received from 'get_device_list' for device id  '{0}'.".format(device_id), "ERROR")

            except Exception as e:
                error_message = "Exception occurred while fetching device ip for device id '{0}': {1}".format(device_id, str(e))
                self.log(error_message, "ERROR")
                device_ip_mapping[device_id] = None

        self.log("Exiting 'get_device_ips_from_device_ids' with device IP mapping: '{0}'".format(device_ip_mapping), "INFO")
        return device_ip_mapping

    def get_network_device_tag_id(self, tag_name):
        """
        Retrieves the ID of a network device tag from the Cisco Catalyst Center based on the tag name.

        Args:
            self (object): An instance of the class used for interacting with Cisco Catalyst Center.
            tag_name (str): The name of the tag whose ID is to be retrieved.
        Returns:
            str or None: The tag ID if found, or `None` if the tag is not available or an error occurs.
        Description:
            This function queries the Cisco Catalyst Center API to retrieve the ID of a tag by its name.
            It sends a request to the 'get_tag' API endpoint with the specified `tag_name`. If the tag is found,
            the function extracts and returns its `id`. If no tag is found or an error occurs during the API call,
            it logs appropriate messages and returns `None`.
        """

        self.log("Entering 'get_network_device_tag_id' with tag_name: '{0}'".format(tag_name), "INFO")
        device_tag_id = None

        try:
            response = self.dnac._exec(
                family="tag",
                function='get_tag',
                op_modifies=False,
                params={"name": tag_name}
            )
            if not response:
                self.log("No response received from 'get_tag' for tag '{0}'.".format(tag_name), "WARNING")
                return device_tag_id

            response_data = response.get("response")
            if not response_data:
                self.log("Unable to fetch the tag details for the tag '{0}'.".format(tag_name), "WARNING")
                return device_tag_id

            self.log("Received API response from 'get_tag': {0}".format(str(response_data)), "DEBUG")
            device_tag_id = response_data[0]["id"]
            if device_tag_id:
                self.log("Received the tag ID '{0}' for the tag: {1}".format(device_tag_id, tag_name), "INFO")
            else:
                self.log("Tag ID not found in the response for tag '{0}'.".format(tag_name), "WARNING")

        except Exception as e:
            self.msg = (
                "Exception occurred while fetching tag id for the tag '{0} 'from "
                "Cisco Catalyst Center: {1}"
            ).format(tag_name, str(e))
            self.set_operation_result("failed", False, self.msg, "INFO").check_return_status()

        return device_tag_id

    def get_list_from_dict_values(self, dict_name):
        """
        Extracts values from a dictionary and returns a list of non-None values.

        Args:
            self (object): An instance of the class used for interacting with Cisco Catalyst Center.
            dict_name (dict): The dictionary from which values are extracted. Each key-value pair is
                checked, and non-None values are included in the returned list.
        Returns:
            list: A list containing all non-None values from the dictionary.
        Description:
            This function iterates over a given dictionary, checking each key-value pair. If the value
            is `None`, it logs a debug message and skips that value. Otherwise, it appends the value to
            a list. If an exception occurs during this process, it logs the exception message and handles
            the operation result.
        """

        values_list = []
        for key, value in dict_name.items():
            try:
                if value is None:
                    self.log("Value for the key {0} is None so not including in the list.".format(key), "DEBUG")
                    continue
                else:
                    self.log("Fetch the value '{0}' for the key '{1}'".format(value, key), "DEBUG")
                    values_list.append(value)
            except Exception as e:
                self.msg = (
                    "Exception occurred while fetching value for the key '{0} 'from "
                    "Cisco Catalyst Center: {1}"
                ).format(key, str(e))
                self.set_operation_result("failed", False, self.msg, "INFO").check_return_status()

        return values_list

    def is_valid_ipv4(self, ip_address):
        """
        Validates an IPv4 address.
        Args:
            ip_address - String denoting the IPv4 address passed.
        Returns:
            bool - Returns true if the passed IP address value is correct or it returns
            false if it is incorrect
        """

        try:
            socket.inet_aton(ip_address)
            octets = ip_address.split('.')
            if len(octets) != 4:
                return False
            for octet in octets:
                if not 0 <= int(octet) <= 255:
                    return False
            return True
        except socket.error:
            return False

    def is_valid_ipv6(self, ip_address):
        """
        Validates an IPv6 address.
        Args:
            ip_address - String denoting the IPv6 address passed.
        Returns:
            bool: True if the IPv6 address is valid, otherwise False
        """
        try:
            ip = ipaddress.IPv6Address(ip_address)
            return True
        except ipaddress.AddressValueError:
            return False

    def map_config_key_to_api_param(self, keymap=None, data=None):
        """
        Converts keys in a dictionary from CamelCase to snake_case and creates a keymap.
        Args:
            keymap (dict): Already existing key map dictionary to add to or empty dict {}.
            data (dict or list): Input data where keys need to be mapped using the key map.
        Returns:
            dict: A dictionary with the original keys as values and the converted snake_case
                    keys as keys.
        Example:
            functions = Accesspoint(module)
            keymap = functions.map_config_key_to_api_param(keymap, device_data)
        """

        if keymap is None:
            keymap = {}

        if isinstance(data, dict):
            keymap.update(keymap)

            for key, value in data.items():
                new_key = re.sub(r'([a-z0-9])([A-Z])', r'\1_\2', key).lower()
                keymap[new_key] = key

                if isinstance(value, dict):
                    self.map_config_key_to_api_param(keymap, value)
                elif isinstance(value, list):
                    for item in value:
                        if isinstance(item, dict):
                            self.map_config_key_to_api_param(keymap, item)

        elif isinstance(data, list):
            for item in data:
                if isinstance(item, dict):
                    self.map_config_key_to_api_param(keymap, item)

        return keymap

    def pprint(self, jsondata):
        """
        Pretty prints JSON/dictionary data in a readable format.
        Args:
            jsondata (dict): Dictionary data to be printed.
        Returns:
            str: Formatted JSON string.
        """
        try:
            return json.dumps(jsondata, indent=4, separators=(',', ': '))
        except (TypeError, ValueError) as e:
            raise TypeError("Invalid input for JSON serialization: {0}".format(str(e)))

    def check_status_api_events(self, status_execution_id):
        """
        Checks the status of API events in Cisco Catalyst Center until completion or timeout.
        Args:
            self (object): An instance of a class used for interacting with Cisco Catalyst Center.
            status_execution_id (str): The execution ID for the event to check the status.
        Returns:
            dict or None: The response from the API once the status is no longer "IN_PROGRESS",
                        or None if the maximum timeout is reached.
        Description:
            This method repeatedly checks the status of an API event in Cisco Catalyst Center using the provided
            execution ID. The status is checked at intervals specified by the 'dnac_task_poll_interval' parameter
            until the status is no longer "IN_PROGRESS" or the maximum timeout ('dnac_api_task_timeout') is reached.
            If the status becomes anything other than "IN_PROGRESS" before the timeout, the method returns the
            response from the API. If the timeout is reached first, the method logs a warning and returns None.
        """

        events_response = None
        start_time = time.time()

        while True:
            end_time = time.time()
            if (end_time - start_time) >= self.max_timeout:
                self.log("""Max timeout of {0} sec has reached for the execution id '{1}' for the event and unexpected
                        api status so moving out of the loop.""".format(self.max_timeout, status_execution_id), "WARNING")
                break
            # Now we check the status of API Events for configuring destination and notifications
            response = self.dnac._exec(
                family="event_management",
                function='get_status_api_for_events',
                op_modifies=True,
                params={"execution_id": status_execution_id}
            )
            self.log("Received API response from 'get_status_api_for_events': {0}".format(str(response)), "DEBUG")
            if response['apiStatus'] != "IN_PROGRESS":
                events_response = response
                break
            time.sleep(self.params.get('dnac_task_poll_interval'))

        return events_response

    def is_valid_server_address(self, server_address):
        """
        Validates the server address to check if it's a valid IPv4, IPv6 address, or a valid hostname.
        Args:
            self (object): An instance of a class used for interacting with Cisco Catalyst Center.
            server_address (str): The server address to validate.
        Returns:
            bool: True if the server address is valid, otherwise False.
        """
        # Check if the address is a valid IPv4 or IPv6 address
        try:
            ipaddress.ip_address(server_address)
            return True
        except ValueError:
            pass

        # Define the regex for a valid hostname
        hostname_regex = re.compile(
            r'^('  # Start of the string
            r'([A-Za-z0-9]+([A-Za-z0-9-]*[A-Za-z0-9])?\.)+[A-Za-z]{2,6}|'  # Domain name (e.g., example.com)
            r'localhost|'  # Localhost
            r'(\d{1,3}\.)+\d{1,3}|'  # Custom IPv4-like format (e.g., 2.2.3.31.3.4.4)
            r'[A-Fa-f0-9:]+$'  # IPv6 address (e.g., 2f8:192:3::40:41:41:42)
            r')$'  # End of the string
        )

        # Check if the address is a valid hostname
        if hostname_regex.match(server_address):
            return True

        return False

    def is_path_exists(self, file_path):
        """
        Check if the file path 'file_path' exists or not.
        Args:
            file_path (string) - Path of the provided file.
        Returns:
            True/False (bool) - True if the file path exists, else False.
        """

        current_working_directory = os.getcwd()
        final_file_path = os.path.join(current_working_directory, file_path)
        self.log(str(final_file_path))
        if not os.path.exists(final_file_path):
            self.log("The specified path '{0}' is not valid. Please provide a valid path.".format(final_file_path), "ERROR")
            return False

        return True

    def is_json(self, file_path):
        """
        Check if the file in the file path is JSON or not.
        Args:
            file_path (string) - Path of the provided file.
        Returns:
            True/False (bool) - True if the file is in JSON format, else False.
        """

        try:
            with open(file_path, 'r') as file:
                json.load(file)
                return True

        except (ValueError, FileNotFoundError):
            self.log("The provided file '{0}' is not in JSON format".format(file_path), "CRITICAL")
            return False

    def check_task_tree_response(self, task_id):
        """
        Returns the task tree response of the task ID.
        Args:
            task_id (string) - The unique identifier of the task for which you want to retrieve details.
        Returns:
            error_msg (str) - Returns the task tree error message of the task ID.
        """

        response = self.dnac._exec(
            family="task",
            function='get_task_tree',
            params={"task_id": task_id}
        )
        self.log("Retrieving task tree details by the API 'get_task_tree' using task ID: {0}, Response: {1}"
                 .format(task_id, response), "DEBUG")
        error_msg = ""
        if response and isinstance(response, dict):
            result = response.get('response')
            error_messages = []
            for item in result:
                if item.get("isError") is True:
                    error_messages.append(item.get("progress"))

            if error_messages:
                error_msg = ". ".join(error_messages) + "."

        return error_msg

    def get_task_details_by_id(self, task_id):
        """
        Get the details of a specific task in Cisco Catalyst Center.
        Args:
            self (object): An instance of a class that provides access to Cisco Catalyst Center.
            task_id (str): The unique identifier of the task for which you want to retrieve details.
        Returns:
            dict or None: A dictionary containing detailed information about the specified task,
            or None if the task with the given task_id is not found.
        Description:
            Call the API 'get_task_details_by_id' to get the details along with the
            failure reason. Return the details.
        """

        task_details = None
        try:
            response = self.dnac._exec(
                family="task",
                function="get_task_details_by_id",
                params={"id": task_id}
            )
            if not isinstance(response, dict):
                self.log("Invalid response received when fetching task details for task ID: {}".format(task_id), "ERROR")
                return task_details

            task_details = response.get("response")
            self.log("Task Details: {task_details}".format(task_details=task_details), "DEBUG")
        except Exception as e:
            # Log an error message and fail if an exception occurs
            self.log_traceback()
            self.msg = (
                "An error occurred while executing API call to Function: 'get_task_details_by_id' "
                "due to the the following exception: {0}.".format(str(e))
            )
            self.fail_and_exit(self.msg)
        return task_details

    def get_tasks_by_id(self, task_id):
        """
        Get the tasks of a task ID in Cisco Catalyst Center.
        Args:
            self (object): An instance of a class that provides access to Cisco Catalyst Center.
            task_id (str): The unique identifier of the task for which you want to retrieve details.
        Returns:
            dict or None: A dictionary status information about the specified task,
            or None if the task with the given task_id is not found.
        Description:
            Call the API 'get_tasks_by_id' to get the status of the task.
            Return the details along with the status of the task.
        """
        # Need to handle exception
        task_status = None
        try:
            response = self.dnac._exec(
                family="task",
                function="get_tasks_by_id",
                params={"id": task_id}
            )
            self.log('Task Details: {0}'.format(response), 'DEBUG')
            self.log("Retrieving task details by the API 'get_tasks_by_id' using task ID: {0}, Response: {1}"
                     .format(task_id, response), "DEBUG")

            if not isinstance(response, dict):
                self.log("Failed to retrieve task details for task ID: {}".format(task_id), "ERROR")
                return task_status

            task_status = response.get('response')
            self.log("Task Status: {0}".format(task_status), "DEBUG")
        except Exception as e:
            # Log an error message and fail if an exception occurs
            self.log_traceback()
            self.msg = (
                "An error occurred while executing API call to Function: 'get_tasks_by_id' "
                "due to the the following exception: {0}.".format(str(e))
            )
            self.fail_and_exit(self.msg)
        return task_status

    def check_tasks_response_status(self, response, api_name):
        """
        Get the task response status from taskId
        Args:
            self: The current object details.
            response (dict): API response.
            api_name (str): API name.
        Returns:
            self (object): The current object with updated desired Fabric Transits information.
        Description:
            Poll the function 'get_tasks_by_id' until it returns either 'SUCCESS' or 'FAILURE'
            state or till it reaches the maximum timeout.
            Log the task details and return self.
        """

        if not response:
            self.msg = "response is empty"
            self.status = "exited"
            return self

        if not isinstance(response, dict):
            self.msg = "response is not a dictionary"
            self.status = "exited"
            return self

        task_info = response.get("response")
        if task_info.get("errorcode") is not None:
            self.msg = response.get("response").get("detail")
            self.status = "failed"
            return self

        task_id = task_info.get("taskId")
        start_time = time.time()
        while True:
            elapsed_time = time.time() - start_time
            if elapsed_time >= self.max_timeout:
                self.msg = "Max timeout of {0} sec has reached for the task id '{1}'. " \
                           .format(self.max_timeout, task_id) + \
                           "Exiting the loop due to unexpected API '{0}' status.".format(api_name)
                self.log(self.msg, "WARNING")
                self.status = "failed"
                break

            task_details = self.get_tasks_by_id(task_id)
            self.log('Getting tasks details from task ID {0}: {1}'
                     .format(task_id, task_details), "DEBUG")

            task_status = task_details.get("status")
            if task_status == "FAILURE":
                details = self.get_task_details_by_id(task_id)
                self.msg = details.get("failureReason")
                self.status = "failed"
                break

            elif task_status == "SUCCESS":
                self.result["changed"] = True
                self.log("The task with task ID '{0}' is executed successfully."
                         .format(task_id), "INFO")
                break

            self.log("Progress is {0} for task ID: {1}"
                     .format(task_status, task_id), "DEBUG")

        return self

    def set_operation_result(self, operation_status, is_changed, status_message, log_level, additional_info=None):
        """
        Update the result of the operation with the provided status, message, and log level.
        Args:
            - operation_status (str): The status of the operation ("success" or "failed").
            - is_changed (bool): Indicates whether the operation caused changes.
            - status_message (str): The message describing the result of the operation.
            - log_level (str): The log level at which the message should be logged ("INFO", "ERROR", "CRITICAL", etc.).
            - additional_info (dict, optional): Additional data related to the operation result.
        Returns:
            self (object): An instance of the class.
        Note:
            - If the status is "failed", the "failed" key in the result dictionary will be set to True.
            - If data is provided, it will be included in the result dictionary.
        """
        # Update the result attributes with the provided values
        response = additional_info if additional_info is not None else status_message

        self.status = operation_status
        self.result.update({
            "status": operation_status,
            "msg": status_message,
            "response": response,
            "changed": is_changed,
            "failed": operation_status == "failed"
        })

        # Log the message at the specified log level
        self.log(status_message, log_level)

        return self

    def fail_and_exit(self, msg):
        """Helper method to update the result as failed and exit."""
        self.set_operation_result("failed", False, msg, "ERROR")
        self.check_return_status()

    def log_traceback(self):
        """
        Logs the full traceback of the current exception.
        """
        # Capture the full traceback
        full_traceback = traceback.format_exc()

        # Log the traceback
        self.log("Traceback: {0}".format(full_traceback), "DEBUG")

    def check_timeout_and_exit(self, loop_start_time, task_id, task_name):
        """
        Check if the elapsed time exceeds the specified timeout period and exit the while loop if it does.
        Args:
            - loop_start_time (float): The time when the while loop started.
            - task_id (str): ID of the task being monitored.
            - task_name (str): Name of the task being monitored.
        Returns:
            bool: True if the elapsed time exceeds the timeout period, False otherwise.
        """
        # If the elapsed time exceeds the timeout period
        elapsed_time = time.time() - loop_start_time
        if elapsed_time > self.params.get("dnac_api_task_timeout"):
            self.msg = "Task {0} with task id {1} has not completed within the timeout period of {2} seconds.".format(
                task_name, task_id, int(elapsed_time))

            # Update the result with failure status and log the error message
            self.set_operation_result("failed", False, self.msg, "ERROR")
            return True

        return False

    def execute_get_request(self, api_family, api_function, api_parameters):
        """
        Makes a GET API call to the specified function within a given family and returns the response.
        Args:
            api_family (str): The family of the API to call.
            api_function (str): The specific function of the API to call.
            api_parameters (dict): Parameters to pass to the API call.
        Returns:
            dict or None: The response from the API call if successful, otherwise None.
        Logs detailed information about the API call, including responses and errors.
        """
        self.log(
            "Initiating GET API call for Function: {0} from Family: {1} with Parameters: {2}.".format(
                api_function, api_family, api_parameters
            ),
            "DEBUG"
        )
        try:
            # Execute the API call
            response = self.dnac._exec(
                family=api_family,
                function=api_function,
                op_modifies=False,
                params=api_parameters,
            )

            # Log the response received
            self.log(
                "Response received from GET API call to Function: '{0}' from Family: '{1}' is Response: {2}".format(
                    api_function, api_family, str(response)
                ),
                "INFO"
            )

            # Check if the response is None, an empty string, or an empty dictionary
            if response is None or response == "" or (isinstance(response, dict) and not response):
                self.log(
                    "No response received from GET API call to Function: '{0}' from Family: '{1}'.".format(
                        api_function, api_family
                    ), "WARNING"
                )
                return None

            # Check if the 'response' key is present and empty
            if isinstance(response, dict) and 'response' in response and not response['response']:
                self.log(
                    "Empty 'response' key in the API response from GET API call to Function: '{0}' from Family: '{1}'.".format(
                        api_function, api_family
                    ), "WARNING"
                )
                return None

            return response

        except Exception as e:
            # Log an error message and fail if an exception occurs
            self.log_traceback()
            self.msg = (
                "An error occurred while executing GET API call to Function: '{0}' from Family: '{1}'. "
                "Parameters: {2}. Exception: {3}.".format(api_function, api_family, api_parameters, str(e))
            )
            self.fail_and_exit(self.msg)

    def get_taskid_post_api_call(self, api_family, api_function, api_parameters):
        """
        Retrieve task ID from response after executing POST API call
        Args:
            api_family (str): The API family.
            api_function (str): The API function (e.g., "add_port_assignments").
            api_parameters (dict): The parameters for the API call.
        """
        try:

            self.log("Requested payload for the the function: '{0}' is: '{1}'".format(api_function, api_parameters), "INFO")

            # Execute the API call
            response = self.dnac._exec(
                family=api_family,
                function=api_function,
                op_modifies=True,
                params=api_parameters,
            )

            self.log(
                "Response received from API call to Function: '{0}' from Family: '{1}' is Response: {2}".format(
                    api_function, api_family, str(response)
                ),
                "DEBUG"
            )

            # Process the response if available
            response_data = response.get("response")
            if not response_data:
                self.log(
                    "No response received from API call to Function: '{0}' from Family: '{1}'.".format(
                        api_function, api_family
                    ), "WARNING"
                )
                return None

            # Update result and extract task ID
            self.result.update(dict(response=response_data))
            task_id = response_data.get("taskId")
            self.log(
                "Task ID received from API call to Function: '{0}' from Family: '{1}', Task ID: {2}".format(
                    api_function, api_family, task_id
                ), "INFO"
            )
            return task_id

        except Exception as e:
            # Log an error message and fail if an exception occurs
            self.log_traceback()
            self.msg = (
                "An error occurred while executing API call to Function: '{0}' from Family: '{1}'. "
                "Parameters: {2}. Exception: {3}.".format(api_function, api_family, api_parameters, str(e))
            )
            self.fail_and_exit(self.msg)

    def get_task_status_from_tasks_by_id(self, task_id, task_name, success_msg):
        """
        Retrieves and monitors the status of a task by its task ID.
        This function continuously checks the status of a specified task using its task ID.
        If the task completes successfully, it updates the message and status accordingly.
        If the task fails or times out, it handles the error and updates the status and message.
        Args:
            task_id (str): The unique identifier of the task to monitor.
            task_name (str): The name of the task being monitored.
            success_msg (str): The success message to set if the task completes successfully.
        Returns:
            self: The instance of the class with updated status and message.
        """
        loop_start_time = time.time()
        self.log("Starting task monitoring for '{0}' with task ID '{1}'.".format(task_name, task_id), "DEBUG")

        while True:
            response = self.get_tasks_by_id(task_id)

            # Check if response is returned
            if not response:
                self.msg = "Error retrieving task status for '{0}' with task ID '{1}'".format(task_name, task_id)
                self.set_operation_result("failed", False, self.msg, "ERROR")
                break

            self.log("Successfully retrieved task details: {0}".format(response), "INFO")

            status = response.get("status")
            end_time = response.get("endTime")

            elapsed_time = time.time() - loop_start_time
            # Check if the elapsed time exceeds the timeout
            if self.check_timeout_and_exit(loop_start_time, task_id, task_name):
                self.log(
                    "Timeout exceeded after {0:.2f} seconds while monitoring task '{1}' with task ID '{2}'.".format(
                        elapsed_time, task_name, task_id
                    ),
                    "DEBUG"
                )
                break

            # Check if the task has completed (either success or failure)
            if end_time:
                if status == "FAILURE":
                    get_task_details_response = self.get_task_details_by_id(task_id)
                    failure_reason = get_task_details_response.get("failureReason")
                    if failure_reason:
                        self.msg = (
                            "Failed to execute the task {0} with Task ID: {1}."
                            "Failure reason: {2}".format(task_name, task_id, failure_reason)
                        )
                    else:
                        self.msg = (
                            "Failed to execute the task {0} with Task ID: {1}.".format(task_name, task_id)
                        ).format(task_name, task_id)
                    self.set_operation_result("failed", False, self.msg, "ERROR")
                    break
                elif status == "SUCCESS":
                    self.msg = success_msg
                    self.set_operation_result("success", True, self.msg, "INFO")
                    break

            # Wait for the specified poll interval before the next check
            poll_interval = self.params.get("dnac_task_poll_interval")
            self.log("Waiting for the next poll interval of {0} seconds before checking task status again.".format(poll_interval), "DEBUG")
            time.sleep(poll_interval)

        total_elapsed_time = time.time() - loop_start_time
        self.log("Completed monitoring task '{0}' with task ID '{1}' after {2:.2f} seconds.".format(task_name, task_id, total_elapsed_time), "DEBUG")
        return self

    def get_task_status_from_task_by_id(self, task_id, task_name, failure_msg, success_msg, progress_validation=None, data_validation=None):
        """
        Retrieves and monitors the status of a task by its ID and validates the task's data or progress.
        Args:
            task_id (str): The ID of the task to check.
            task_name (str): The name of the task.
            data_validation (str, optional): A key to validate the task's data. Defaults to None.
            progress_validation (str, optional): A key to validate the task's progress. Defaults to None.
            failure_msg (str, optional): A custom message to log if the task fails. Defaults to None.
            success_msg (str, optional): A custom message to log if the task succeeds. Defaults to None.
        Returns:
            self: The instance of the class.
        """
        loop_start_time = time.time()
        self.log("Starting task monitoring for '{0}' with task ID '{1}'.".format(task_name, task_id), "DEBUG")

        while True:
            # Retrieve task details by task ID
            response = self.get_task_details(task_id)

            # Check if response is returned
            if not response:
                self.msg = "Error retrieving task status for '{0}' with task ID '{1}'".format(task_name, task_id)
                self.set_operation_result("failed", False, self.msg, "ERROR")
                break

            # Check if there is an error in the task response
            if response.get("isError"):
                failure_reason = response.get("failureReason")
                self.msg = failure_reason
                if failure_reason:
                    self.msg += "Failure reason: {0}".format(failure_reason)
                self.set_operation_result("failed", False, self.msg, "ERROR")
                break

            self.log("Successfully retrieved task details: {0}".format(response), "INFO")

            # Check if the elapsed time exceeds the timeout
            elapsed_time = time.time() - loop_start_time
            if self.check_timeout_and_exit(loop_start_time, task_id, task_name):
                self.log(
                    "Timeout exceeded after {0:.2f} seconds while monitoring task '{1}' with task ID '{2}'.".format(
                        elapsed_time, task_name, task_id
                    ),
                    "DEBUG"
                )
                break

            # Extract data, progress, and end time from the response
            data = response.get("data")
            progress = response.get("progress")
            end_time = response.get("endTime")
            self.log("Current task progress for '{0}': {1}, Data: {2}".format(task_name, progress, data), "INFO")

            # Validate task data or progress if validation keys are provided
            if end_time:
                if data_validation and data_validation in data:
                    self.msg = success_msg
                    self.set_operation_result("success", True, self.msg, "INFO")
                    self.log(self.msg, "INFO")
                    break

                if progress_validation and progress_validation in progress:
                    self.msg = success_msg
                    self.set_operation_result("success", True, self.msg, "INFO")
                    self.log(self.msg, "INFO")
                    break

            # Wait for the specified poll interval before the next check
            poll_interval = self.params.get("dnac_task_poll_interval")
            self.log("Waiting for the next poll interval of {0} seconds before checking task status again.".format(poll_interval), "DEBUG")
            time.sleep(poll_interval)

        total_elapsed_time = time.time() - loop_start_time
        self.log("Completed monitoring task '{0}' with task ID '{1}' after {2:.2f} seconds.".format(task_name, task_id, total_elapsed_time), "DEBUG")
        return self

    def requires_update(self, have, want, obj_params):
        """
        Check if the config given requires update by comparing
        current information with the requested information.

        This method compares the current fabric devices information from
        Cisco Catalyst Center with the user-provided details from the playbook,
        using a specified schema for comparison.

        Args:
            have (dict): Current information from the Cisco Catalyst Center
                          of SDA fabric devices.
            want (dict): Users provided information from the playbook
            obj_params (list of tuples) - A list of parameter mappings specifying which
                                          Cisco Catalyst Center parameters (dnac_param) correspond to
                                          the user-provided parameters (ansible_param).
        Returns:
            bool - True if any parameter specified in obj_params differs between
            current_obj and requested_obj, indicating that an update is required.
            False if all specified parameters are equal.
        Description:
            This function retrieves the object parameters needed for the requires_update function.
            The obj_params will contain patterns to be compared based on the specified object.
            This function checks both the information provided by the user and
            the information available in the Cisco Catalyst Center.
            Based on the object_params the comparison will be taken place.
            If there is a difference in those information, it will return True.
            Else False.
        """

        current_obj = have
        requested_obj = want
        self.log("Current State (have): {current_obj}".format(current_obj=current_obj), "DEBUG")
        self.log("Desired State (want): {requested_obj}".format(requested_obj=requested_obj), "DEBUG")

        return any(not dnac_compare_equality(current_obj.get(dnac_param),
                                             requested_obj.get(ansible_param))
                   for (dnac_param, ansible_param) in obj_params)


def is_list_complex(x):
    return isinstance(x[0], dict) or isinstance(x[0], list)


def has_diff_elem(ls1, ls2):
    return any((elem not in ls1 for elem in ls2))


def compare_list(list1, list2):
    len_list1 = len(list1)
    len_list2 = len(list2)
    if len_list1 != len_list2:
        return False

    if len_list1 == 0:
        return True

    attempt_std_cmp = list1 == list2
    if attempt_std_cmp:
        return True

    if not is_list_complex(list1) and not is_list_complex(list2):
        return set(list1) == set(list2)

    # Compare normally if it exceeds expected size * 2 (len_list1==len_list2)
    MAX_SIZE_CMP = 100
    # Fail fast if elem not in list, thanks to any and generators
    if len_list1 > MAX_SIZE_CMP:
        return attempt_std_cmp
    else:
        # not changes 'has diff elem' to list1 != list2 ':lists are not equal'
        return not (has_diff_elem(list1, list2)) or not (has_diff_elem(list2, list1))


def fn_comp_key(k, dict1, dict2):
    return dnac_compare_equality(dict1.get(k), dict2.get(k))

def normalize_ipv6_address(ipv6):
    """
    Normalize an IPv6 address for consistent comparison.
    """
    try:
        return str(ipaddress.IPv6Address(ipv6))
    except ValueError:
        return ipv6  # Return as-is if it's not a valid IPv6 address

def normalize_ipv6_address(ipv6):
    """
    Normalize an IPv6 address for consistent comparison.
    """
    if not isinstance(ipv6, str):
        raise TypeError("Input must be a string representing an IPv6 address.")

    try:
        normalized_address = str(ipaddress.IPv6Address(ipv6))
        return normalized_address
    except ValueError:
        # self.log("Invalid IPv6 address: {}".format(ipv6))
        return ipv6  # Return as-is if it's not a valid IPv6 address


def dnac_compare_equality(current_value, requested_value):
    # print("dnac_compare_equality", current_value, requested_value)
    if requested_value is None:
        return True
    if current_value is None:
        return True
    if isinstance(current_value, str) and isinstance(requested_value, str):
        if ":" in current_value and ":" in requested_value:  # Possible IPv6 addresses
<<<<<<< HEAD
                current_value = normalize_ipv6_address(current_value)
                requested_value = normalize_ipv6_address(requested_value)
=======
            current_value = normalize_ipv6_address(current_value)
            requested_value = normalize_ipv6_address(requested_value)
>>>>>>> 8ef09b5e
        return current_value == requested_value
    if isinstance(current_value, dict) and isinstance(requested_value, dict):
        all_dict_params = list(current_value.keys()) + list(requested_value.keys())
        return not any((not fn_comp_key(param, current_value, requested_value) for param in all_dict_params))
    elif isinstance(current_value, list) and isinstance(requested_value, list):
        return compare_list(current_value, requested_value)
    else:
        return current_value == requested_value


def simple_cmp(obj1, obj2):
    return obj1 == obj2


def get_dict_result(result, key, value, cmp_fn=simple_cmp):
    if isinstance(result, list):
        if len(result) == 1:
            if isinstance(result[0], dict):
                result = result[0]
                if result.get(key) is not None and result.get(key) != value:
                    result = None
            else:
                result = None
        else:
            for item in result:
                if isinstance(item, dict) and (item.get(key) is None or item.get(key) == value):
                    result = item
                    return result
            result = None
    elif not isinstance(result, dict):
        result = None
    elif result.get(key) is not None and result.get(key) != value:
        result = None
    return result


def dnac_argument_spec():
    argument_spec = dict(
        dnac_host=dict(type="str", required=True),
        dnac_port=dict(type="int", required=False, default=443),
        dnac_username=dict(type="str", default="admin", aliases=["user"]),
        dnac_password=dict(type="str", no_log=True),
        dnac_verify=dict(type="bool", default=True),
        dnac_version=dict(type="str", default="2.2.3.3"),
        dnac_debug=dict(type="bool", default=False),
        validate_response_schema=dict(type="bool", default=True),
    )
    return argument_spec


def validate_str(item, param_spec, param_name, invalid_params):
    """
    This function checks that the input `item` is a valid string and confirms to
    the constraints specified in `param_spec`. If the string is not valid or does
    not meet the constraints, an error message is added to `invalid_params`.

    Args:
        item (str): The input string to be validated.
        param_spec (dict): The parameter's specification, including validation constraints.
        param_name (str): The name of the parameter being validated.
        invalid_params (list): A list to collect validation error messages.

    Returns:
        str: The validated and possibly normalized string.

    Example `param_spec`:
        {
            "type": "str",
            "length_max": 255 # Optional: maximum allowed length
        }
    """

    item = validation.check_type_str(item)
    if param_spec.get("length_max"):
        if 1 <= len(item) <= param_spec.get("length_max"):
            return item
        else:
            invalid_params.append(
                "{0}:{1} : The string exceeds the allowed "
                "range of max {2} char".format(param_name, item, param_spec.get("length_max"))
            )
    return item


def validate_integer_within_range(item, param_spec, param_name, invalid_params):
    """
    This function checks that the input `item` is a valid integer and conforms to
    the constraints specified in `param_spec`. If the integer is not valid or does
    not meet the constraints, an error message is added to `invalid_params`.

    Args:
        item (int): The input integer to be validated.
        param_spec (dict): The parameter's specification, including validation constraints.
        param_name (str): The name of the parameter being validated.
        invalid_params (list): A list to collect validation error messages.

    Returns:
        int: The validated integer.

    Example `param_spec`:
        {
            "type": "int",
            "range_min": 1,     # Optional: minimum allowed value
            "range_max": 100    # Optional: maximum allowed value
        }
    """
    try:
        item = validation.check_type_int(item)
    except TypeError as e:
        invalid_params.append("{0}: value: {1} {2}".format(param_name, item, str(e)))
        return item

    min_value = param_spec.get("range_min", 1)
    if param_spec.get("range_max") and not (min_value <= item <= param_spec["range_max"]):
        invalid_params.append(
            "{0}: {1} : The item exceeds the allowed range of min: {2} and max: {3}".format(
                param_name, item, param_spec.get("range_min"), param_spec.get("range_max"))
        )

    return item


def validate_bool(item, param_spec, param_name, invalid_params):
    """
    This function checks that the input `item` is a valid boolean value. If it does
    not represent a valid boolean value, an error message is added to `invalid_params`.

    Args:
        item (bool): The input boolean value to be validated.
        param_spec (dict): The parameter's specification, including validation constraints.
        param_name (str): The name of the parameter being validated.
        invalid_params (list): A list to collect validation error messages.

    Returns:
        bool: The validated boolean value.
    """

    return validation.check_type_bool(item)


def validate_list(item, param_spec, param_name, invalid_params):
    """
    This function checks if the input `item` is a valid list based on the specified `param_spec`.
    It also verifies that the elements of the list match the expected data type specified in the
    `param_spec`. If any validation errors occur, they are appended to the `invalid_params` list.

    Args:
        item (list): The input list to be validated.
        param_spec (dict): The parameter's specification, including validation constraints.
        param_name (str): The name of the parameter being validated.
        invalid_params (list): A list to collect validation error messages.

    Returns:
        list: The validated list, potentially normalized based on the specification.
    """

    try:
        if param_spec.get("type") == type(item).__name__:
            keys_list = []
            for dict_key in param_spec:
                keys_list.append(dict_key)
            if len(keys_list) == 1:
                return validation.check_type_list(item)

            temp_dict = {keys_list[1]: param_spec[keys_list[1]]}
            try:
                if param_spec['elements']:
                    get_spec_type = param_spec['type']
                    get_spec_element = param_spec['elements']
                    if type(item).__name__ == get_spec_type:
                        for element in item:
                            if type(element).__name__ != get_spec_element:
                                invalid_params.append(
                                    "{0} is not of the same datatype as expected which is {1}".format(element, get_spec_element)
                                )
                    else:
                        invalid_params.append(
                            "{0} is not of the same datatype as expected which is {1}".format(item, get_spec_type)
                        )
            except Exception as e:
                item, list_invalid_params = validate_list_of_dicts(item, temp_dict)
                invalid_params.extend(list_invalid_params)
        else:
            invalid_params.append("{0} : is not a valid list".format(item))
    except Exception as e:
        invalid_params.append("{0} : comes into the exception".format(e))

    return item


def validate_dict(item, param_spec, param_name, invalid_params):
    """
    This function checks if the input `item` is a valid dictionary based on the specified `param_spec`.
    If the dictionary does not match the expected data type specified in the `param_spec`,
    a validation error is appended to the `invalid_params` list.

    Args:
        item (dict): The input dictionary to be validated.
        param_spec (dict): The parameter's specification, including validation constraints.
        param_name (str): The name of the parameter being validated.
        invalid_params (list): A list to collect validation error messages.

    Returns:
        dict: The validated dictionary.
    """

    if param_spec.get("type") != type(item).__name__:
        invalid_params.append("{0} : is not a valid dictionary".format(item))
    return validation.check_type_dict(item)


def validate_list_of_dicts(param_list, spec, module=None):
    """Validate/Normalize playbook params. Will raise when invalid parameters found.
    param_list: a playbook parameter list of dicts
    spec: an argument spec dict
          e.g. spec = dict(ip=dict(required=True, type='bool'),
                           foo=dict(type='str', default='bar'))
    return: list of normalized input data
    """

    v = validation
    normalized = []
    invalid_params = []

    for list_entry in param_list:
        valid_params_dict = {}
        if not spec:
            # Handle the case when spec becomes empty but param list is still there
            invalid_params.append("No more spec to validate, but parameters remain")
            break
        for param in spec:
            item = list_entry.get(param)
            if item is None:
                if spec[param].get("required"):
                    invalid_params.append(
                        "{0} : Required parameter not found".format(param)
                    )
                else:
                    item = spec[param].get("default")
                    valid_params_dict[param] = item
                    continue
            data_type = spec[param].get("type")
            switch = {
                "str": validate_str,
                "int": validate_integer_within_range,
                "bool": validate_bool,
                "list": validate_list,
                "dict": validate_dict,
            }

            validator = switch.get(data_type)
            if validator:
                item = validator(item, spec[param], param, invalid_params)
            else:
                invalid_params.append(
                    "{0}:{1} : Unsupported data type {2}.".format(param, item, data_type)
                )

            choice = spec[param].get("choices")
            if choice:
                if item not in choice:
                    invalid_params.append(
                        "{0} : Invalid choice provided".format(item)
                    )

            no_log = spec[param].get("no_log")
            if no_log:
                if module is not None:
                    module.no_log_values.add(item)
                else:
                    msg = "\n\n'{0}' is a no_log parameter".format(param)
                    msg += "\nAnsible module object must be passed to this "
                    msg += "\nfunction to ensure it is not logged\n\n"
                    raise Exception(msg)

            valid_params_dict[param] = item
        normalized.append(valid_params_dict)

    return normalized, invalid_params


RATE_LIMIT_MESSAGE = "Rate Limit exceeded"
RATE_LIMIT_RETRY_AFTER = 15


class DNACSDK(object):
    def __init__(self, params):
        self.result = dict(changed=False, result="")
        self.validate_response_schema = params.get("validate_response_schema")
        self.logger = logging.getLogger('dnacentersdk')
        if DNAC_SDK_IS_INSTALLED:
            self.api = api.DNACenterAPI(
                username=params.get("dnac_username"),
                password=params.get("dnac_password"),
                base_url="https://{dnac_host}:{dnac_port}".format(
                    dnac_host=params.get("dnac_host"), dnac_port=params.get("dnac_port")
                ),
                version=params.get("dnac_version"),
                verify=params.get("dnac_verify"),
                debug=params.get("dnac_debug"),
            )
            if params.get("dnac_debug") and LOGGING_IN_STANDARD:
                self.logger.addHandler(logging.StreamHandler())
        else:
            self.fail_json(msg="DNA Center Python SDK is not installed. Execute 'pip install dnacentersdk'")

    def changed(self):
        self.result["changed"] = True

    def object_created(self):
        self.changed()
        self.result["result"] = "Object created"

    def object_updated(self):
        self.changed()
        self.result["result"] = "Object updated"

    def object_deleted(self):
        self.changed()
        self.result["result"] = "Object deleted"

    def object_already_absent(self):
        self.result["result"] = "Object already absent"

    def object_already_present(self):
        self.result["result"] = "Object already present"

    def object_present_and_different(self):
        self.result["result"] = "Object already present, but it has different values to the requested"

    def object_modify_result(self, changed=None, result=None):
        if result is not None:
            self.result["result"] = result
        if changed:
            self.changed()

    def is_file(self, file_path):
        return os.path.isfile(file_path)

    def extract_file_name(self, file_path):
        return os.path.basename(file_path)

    def _exec(self, family, function, params=None, op_modifies=False, **kwargs):
        family_name = family
        function_name = function
        try:
            family = getattr(self.api, family)
            func = getattr(family, function)
        except Exception as e:
            self.fail_json(msg=e)

        try:
            if params:
                file_paths_params = kwargs.get('file_paths', [])
                # This substitution is for the import file operation
                if file_paths_params and isinstance(file_paths_params, list):
                    multipart_fields = {}
                    for (key, value) in file_paths_params:
                        if isinstance(params.get(key), str) and self.is_file(params[key]):
                            file_name = self.extract_file_name(params[key])
                            file_path = params[key]
                            multipart_fields[value] = (file_name, open(file_path, 'rb'))

                    params.setdefault("multipart_fields", multipart_fields)
                    params.setdefault("multipart_monitor_callback", None)

                if not self.validate_response_schema and op_modifies:
                    params["active_validation"] = False

                response = func(**params)

            else:
                response = func()

            if response and isinstance(response, dict) and response.get("executionId"):
                execution_id = response.get("executionId")
                exec_details_params = {"execution_id": execution_id}
                exec_details_func = getattr(
                    getattr(self.api, "task"), "get_business_api_execution_details"
                )

                while True:
                    execution_details = exec_details_func(**exec_details_params)
                    if execution_details.get("status") == "SUCCESS":
                        break

                    bapi_error = execution_details.get("bapiError")
                    if bapi_error:
                        if RATE_LIMIT_MESSAGE in bapi_error:
                            self.logger.warning("!!!!! %s !!!!!", RATE_LIMIT_MESSAGE)
                            time.sleep(RATE_LIMIT_RETRY_AFTER)
                            return self._exec(
                                family_name, function_name, params, op_modifies, **kwargs
                            )

                        self.logger.debug(bapi_error)
                        break

        except exceptions.ApiError as e:
            self.fail_json(
                msg=(
                    "An error occured when executing operation for the family '{family}' "
                    "having the function '{function}'."
                    " The error was: status_code: {error_status},  {error}"
                ).format(error_status=to_native(e.response.status_code), error=to_native(e.response.text),
                         family=family_name, function=function_name)
            )

        except exceptions.dnacentersdkException as e:
            self.fail_json(
                msg=(
                    "An error occured when executing operation for the family '{family}' "
                    "having the function '{function}'."
                    " The error was: {error}"
                ).format(error=to_native(e), family=family_name, function=function_name)
            )
        return response

    def fail_json(self, msg, **kwargs):
        self.result.update(**kwargs)
        raise Exception(msg)

    def exit_json(self):
        return self.result


def main():
    pass


if __name__ == "__main__":
    main()<|MERGE_RESOLUTION|>--- conflicted
+++ resolved
@@ -2162,14 +2162,6 @@
 def fn_comp_key(k, dict1, dict2):
     return dnac_compare_equality(dict1.get(k), dict2.get(k))
 
-def normalize_ipv6_address(ipv6):
-    """
-    Normalize an IPv6 address for consistent comparison.
-    """
-    try:
-        return str(ipaddress.IPv6Address(ipv6))
-    except ValueError:
-        return ipv6  # Return as-is if it's not a valid IPv6 address
 
 def normalize_ipv6_address(ipv6):
     """
@@ -2194,13 +2186,8 @@
         return True
     if isinstance(current_value, str) and isinstance(requested_value, str):
         if ":" in current_value and ":" in requested_value:  # Possible IPv6 addresses
-<<<<<<< HEAD
-                current_value = normalize_ipv6_address(current_value)
-                requested_value = normalize_ipv6_address(requested_value)
-=======
             current_value = normalize_ipv6_address(current_value)
             requested_value = normalize_ipv6_address(requested_value)
->>>>>>> 8ef09b5e
         return current_value == requested_value
     if isinstance(current_value, dict) and isinstance(requested_value, dict):
         all_dict_params = list(current_value.keys()) + list(requested_value.keys())
