#!/usr/bin/env python
# -*- coding: utf-8 -*-

# Copyright (c) 2021, Cisco Systems
# GNU General Public License v3.0+ (see LICENSE or https://www.gnu.org/licenses/gpl-3.0.txt)

from __future__ import (absolute_import, division, print_function)
__metaclass__ = type
try:
    from dnacentersdk import api, exceptions
except ImportError:
    DNAC_SDK_IS_INSTALLED = False
else:
    DNAC_SDK_IS_INSTALLED = True
from ansible.module_utils._text import to_native
from ansible.module_utils.common import validation
from abc import ABCMeta, abstractmethod
try:
    import logging
except ImportError:
    LOGGING_IN_STANDARD = False
else:
    LOGGING_IN_STANDARD = True
import os.path
import copy
import json
import datetime
import inspect
import re


class DnacBase():

    """Class contains members which can be reused for all intent modules"""

    __metaclass__ = ABCMeta
    __is_log_init = False

    def __init__(self, module):
        self.module = module
        self.params = module.params
        self.config = copy.deepcopy(module.params.get("config"))
        self.have = {}
        self.want = {}
        self.validated_config = []
        self.msg = ""
        self.status = "success"
        dnac_params = self.get_dnac_params(self.params)
        self.dnac = DNACSDK(params=dnac_params)
        self.dnac_apply = {'exec': self.dnac._exec}
        self.get_diff_state_apply = {'merged': self.get_diff_merged,
                                     'deleted': self.get_diff_deleted,
                                     'replaced': self.get_diff_replaced,
                                     'overridden': self.get_diff_overridden,
                                     'gathered': self.get_diff_gathered,
                                     'rendered': self.get_diff_rendered,
                                     'parsed': self.get_diff_parsed
                                     }
        self.verify_diff_state_apply = {'merged': self.verify_diff_merged,
                                        'deleted': self.verify_diff_deleted,
                                        'replaced': self.verify_diff_replaced,
                                        'overridden': self.verify_diff_overridden,
                                        'gathered': self.verify_diff_gathered,
                                        'rendered': self.verify_diff_rendered,
                                        'parsed': self.verify_diff_parsed
                                        }
        self.dnac_log = dnac_params.get("dnac_log")

        if self.dnac_log and DnacBase.__is_log_init is False:
            self.dnac_log_level = dnac_params.get("dnac_log_level") or 'INFO'
            self.validate_dnac_log_level()
            self.dnac_log_file_path = dnac_params.get("dnac_log_file_path") or 'dnac.log'
            self.validate_dnac_log_file_path()

            if dnac_params.get("dnac_log_append") is False:
                self.dnac_log_append = False
                self.dnac_log_mode = 'w'
            else:
                self.dnac_log_append = True
                self.dnac_log_mode = 'a'
            self.log_file = open(self.dnac_log_file_path, self.dnac_log_mode)
            DnacBase.__is_log_init = True

        self.log('Dnac parameters: {0}'.format(str(dnac_params)), 'DEBUG')
        self.supported_states = ["merged", "deleted", "replaced", "overridden", "gathered", "rendered", "parsed"]
        self.result = {"changed": False, "diff": [], "response": [], "warnings": []}

    @abstractmethod
    def validate_input(self):
        if not self.config:
            self.msg = "config not available in playbook for validation"
            self.status = "failed"
            return self

    def get_diff_merged(self):
        # Implement logic to merge the resource configuration
        self.merged = True
        return self

    def get_diff_deleted(self):
        # Implement logic to delete the resource
        self.deleted = True
        return self

    def get_diff_replaced(self):
        # Implement logic to replace the resource
        self.replaced = True
        return self

    def get_diff_overridden(self):
        # Implement logic to overwrite the resource
        self.overridden = True
        return self

    def get_diff_gathered(self):
        # Implement logic to gather data about the resource
        self.gathered = True
        return self

    def get_diff_rendered(self):
        # Implement logic to render a configuration template
        self.rendered = True
        return self

    def get_diff_parsed(self):
        # Implement logic to parse a configuration file
        self.parsed = True
        return self

    def verify_diff_merged(self):
        # Implement logic to verify the merged resource configuration
        self.merged = True
        return self

    def verify_diff_deleted(self):
        # Implement logic to verify the deleted resource
        self.deleted = True
        return self

    def verify_diff_replaced(self):
        # Implement logic to verify the replaced resource
        self.replaced = True
        return self

    def verify_diff_overridden(self):
        # Implement logic to verify the overwritten resource
        self.overridden = True
        return self

    def verify_diff_gathered(self):
        # Implement logic to verify the gathered data about the resource
        self.gathered = True
        return self

    def verify_diff_rendered(self):
        # Implement logic to verify the rendered configuration template
        self.rendered = True
        return self

    def verify_diff_parsed(self):
        # Implement logic to verify the parsed configuration file
        self.parsed = True
        return self

    def validate_dnac_log_level(self):
        """Validates if the logging level is string and of expected value"""
        if self.dnac_log_level not in ('INFO', 'DEBUG', 'WARNING', 'ERROR', 'CRITICAL'):
            raise ValueError("Invalid log level: 'dnac_log_level:{0}'".format(self.dnac_log_level))

    def validate_dnac_log_file_path(self):
        """
        Validates the specified log file path, ensuring it is either absolute or relative,
        the directory exists, and has a .log extension.
        """
        # Convert the path to absolute if it's relative
        dnac_log_file_path = os.path.abspath(self.dnac_log_file_path)

        # Validate if the directory exists
        log_directory = os.path.dirname(dnac_log_file_path)
        if not os.path.exists(log_directory):
            raise FileNotFoundError("The directory for log file '{0}' does not exist.".format(dnac_log_file_path))

    def validate_level(self, message, level):
        """Validates if the specified log level is a string and one of the expected values"""
        if not isinstance(level, str):
            raise ValueError("Invalid log level type passed when logging the following msg: {0} level:{1}. Expected a string.".format(message, level))
        if level.upper() not in ('INFO', 'DEBUG', 'WARNING', 'ERROR', 'CRITICAL'):
            raise ValueError("Invalid log level passed when logging the following msg: {0} level:{1}.".format(message, level))

    def log(self, message, level="WARNING", frameIncrement=0):
        """Logs formatted messages with specified log level and incrementing the call stack frame
        Args:
            self (obj, required): An instance of the DnacBase Class.
            message (str, required): The log message to be recorded.
            level (str, optional): The log level, default is "info".
                                   The log level can be one of 'DEBUG', 'INFO', 'WARNING', 'ERROR', or 'CRITICAL'.
            frameIncrement (int, optional): The number of frames to increment in the call stack, default is 0.
        """

        if self.dnac_log:
            self.validate_level(message, level)
            level = level.upper()
            self.dnac_log_level = self.dnac_log_level.upper()

            if logging.getLevelName(level) >= logging.getLevelName(self.dnac_log_level):
                message = "Module: " + self.__class__.__name__ + ", " + message
                callerframerecord = inspect.stack()[frameIncrement]
                frame = callerframerecord[0]
                info = inspect.getframeinfo(frame)
                current_datetime = datetime.datetime.now().replace(microsecond=0).isoformat()
                self.log_file.write("---- {0} ---- {1}@{2} ---- {3}: {4}\n".format(current_datetime, info.lineno, info.function, level, message))

    def close_log_file(self):
        """Closes the open log file"""
        self.log_file.close()

    def check_return_status(self):
        """API to check the return status value and exit/fail the module"""

        self.log("status: {0}, msg:{1}".format(self.status, self.msg), frameIncrement=1)
        if "failed" in self.status:
            self.module.fail_json(msg=self.msg, response=[])
        elif "exited" in self.status:
            self.module.exit_json(**self.result)
        elif "invalid" in self.status:
            self.module.fail_json(msg=self.msg, response=[])

    def is_valid_password(self, password):
        """
        Check if a password is valid.
        Args:
            self (object): An instance of a class that provides access to Cisco DNA Center.
            password (str): The password to be validated.
        Returns:
            bool: True if the password is valid, False otherwise.
        Description:
            The function checks the validity of a password based on the following criteria:
            - Minimum 8 characters.
            - At least one lowercase letter.
            - At least one uppercase letter.
            - At least one digit.
            - At least one special character
        """

        pattern = r"^(?=.*[a-z])(?=.*[A-Z])(?=.*\d)(?=.*[-=\\;,./~!@#$%^&*()_+{}[\]|:?]).{8,}$"

        return re.match(pattern, password) is not None

    def get_dnac_params(self, params):
        """Store the DNAC parameters from the playbook"""

        dnac_params = {"dnac_host": params.get("dnac_host"),
                       "dnac_port": params.get("dnac_port"),
                       "dnac_username": params.get("dnac_username"),
                       "dnac_password": params.get("dnac_password"),
                       "dnac_verify": params.get("dnac_verify"),
                       "dnac_debug": params.get("dnac_debug"),
                       "dnac_log": params.get("dnac_log"),
                       "dnac_log_level": params.get("dnac_log_level"),
                       "dnac_log_file_path": params.get("dnac_log_file_path"),
                       "dnac_log_append": params.get("dnac_log_append")
                       }
        return dnac_params

    def get_task_details(self, task_id):
        """
        Get the details of a specific task in Cisco DNA Center.
        Args:
            self (object): An instance of a class that provides access to Cisco DNA Center.
            task_id (str): The unique identifier of the task for which you want to retrieve details.
        Returns:
            dict or None: A dictionary containing detailed information about the specified task,
            or None if the task with the given task_id is not found.
        Description:
            If the task with the specified task ID is not found in Cisco DNA Center, this function will return None.
        """

        result = None
        response = self.dnac._exec(
            family="task",
            function='get_task_by_id',
            params={"task_id": task_id}
        )

<<<<<<< HEAD
        log(str(response), "DEBUG")
=======
        self.log('Tas Details: {0}'.format(str(response)), 'DEBUG')
>>>>>>> a035bd10

        if response and isinstance(response, dict):
            result = response.get('response')

        return result

    def check_task_response_status(self, response, validation_string, data=False):
        """
        Get the site id from the site name.

        Parameters:
            self - The current object details.
            response (dict) - API response.
            validation_string (string) - String used to match the progress status.

        Returns:
            self
        """

        if not response:
            self.msg = "response is empty"
            self.status = "exited"
            return self

        if not isinstance(response, dict):
            self.msg = "response is not a dictionary"
            self.status = "exited"
            return self

        response = response.get("response")
        if response.get("errorcode") is not None:
            self.msg = response.get("response").get("detail")
            self.status = "failed"
            return self

        task_id = response.get("taskId")
        while True:
            task_details = self.get_task_details(task_id)
            self.log('Task details: {0}'.format(str(task_details)), 'DEBUG')

            if task_details.get("isError") is True:
                if task_details.get("failureReason"):
                    self.msg = str(task_details.get("failureReason"))
                else:
                    self.msg = str(task_details.get("progress"))
                self.status = "failed"
                break

            if validation_string in task_details.get("progress").lower():
                self.result['changed'] = True
                if data is True:
                    self.msg = task_details.get("data")
                self.status = "success"
                break

            self.log("progress set to {0} for taskid: {1}"
                     .format(task_details.get('progress'), task_id))

        return self

    def reset_values(self):
        """Reset all neccessary attributes to default values"""

        self.have.clear()
        self.want.clear()

    def get_execution_details(self, execid):
        """
        Get the execution details of an API

        Parameters:
            execid (str) - Id for API execution

        Returns:
            response (dict) - Status for API execution
        """

        self.log("Execution Id " + str(execid))
        response = self.dnac._exec(
            family="task",
            function='get_business_api_execution_details',
            params={"execution_id": execid}
        )
        self.log("Response for the current execution" + str(response))
        return response

    def check_execution_response_status(self, response):
        """
        Checks the reponse status provided by API in the DNAC

        Parameters:
            response (dict) - API response

        Returns:
            self
        """

        self.log(str(response))
        if not response:
            self.msg = "response is empty"
            self.status = "failed"
            return self

        if not isinstance(response, dict):
            self.msg = "response is not a dictionary"
            self.status = "failed"
            return self

        executionid = response.get("executionId")
        while True:
            execution_details = self.get_execution_details(executionid)
            if execution_details.get("status") == "SUCCESS":
                self.result['changed'] = True
                self.msg = "Successfully executed"
                self.status = "success"
                break

            if execution_details.get("bapiError"):
                self.msg = execution_details.get("bapiError")
                self.status = "failed"
                break

        return self

    def check_string_dictionary(self, task_details_data):
        """
        Check whether the input is string dictionary or string.

        Parameters:
            task_details_data (string) - Input either string dictionary or string.

        Returns:
            value (dict) - If the input is string dictionary, else returns None.
        """

        try:
            value = json.loads(task_details_data)
            if isinstance(value, dict):
                return value
        except json.JSONDecodeError:
            pass
        return None

    def camel_to_snake_case(self, config):
        """
        Convert camel case keys to snake case keys in the config.

        Parameters:
            config (list) - Playbook details provided by the user.

        Returns:
            new_config (list) - Updated config after eliminating the camel cases.
        """

        if isinstance(config, dict):
            new_config = {}
            for key, value in config.items():
                new_key = re.sub(r'([a-z0-9])([A-Z])', r'\1_\2', key).lower()
                if new_key != key:
                    self.log("{0} will be deprecated soon. Please use {1}.".format(key, new_key))
                new_value = self.camel_to_snake_case(value)
                new_config[new_key] = new_value
        elif isinstance(config, list):
            return [self.camel_to_snake_case(item) for item in config]
        else:
            return config
        return new_config

    def __del__(self):
        """Destructor method to close the log file when the object is deleted"""
        if hasattr(self, 'log_file') and self.log_file is not None:
            self.close_log_file()


def is_list_complex(x):
    return isinstance(x[0], dict) or isinstance(x[0], list)


def has_diff_elem(ls1, ls2):
    return any((elem not in ls1 for elem in ls2))


def compare_list(list1, list2):
    len_list1 = len(list1)
    len_list2 = len(list2)
    if len_list1 != len_list2:
        return False

    if len_list1 == 0:
        return True

    attempt_std_cmp = list1 == list2
    if attempt_std_cmp:
        return True

    if not is_list_complex(list1) and not is_list_complex(list2):
        return set(list1) == set(list2)

    # Compare normally if it exceeds expected size * 2 (len_list1==len_list2)
    MAX_SIZE_CMP = 100
    # Fail fast if elem not in list, thanks to any and generators
    if len_list1 > MAX_SIZE_CMP:
        return attempt_std_cmp
    else:
        # not changes 'has diff elem' to list1 != list2 ':lists are not equal'
        return not (has_diff_elem(list1, list2)) or not (has_diff_elem(list2, list1))


def fn_comp_key(k, dict1, dict2):
    return dnac_compare_equality(dict1.get(k), dict2.get(k))


def dnac_compare_equality(current_value, requested_value):
    # print("dnac_compare_equality", current_value, requested_value)
    if requested_value is None:
        return True
    if current_value is None:
        return True
    if isinstance(current_value, dict) and isinstance(requested_value, dict):
        all_dict_params = list(current_value.keys()) + list(requested_value.keys())
        return not any((not fn_comp_key(param, current_value, requested_value) for param in all_dict_params))
    elif isinstance(current_value, list) and isinstance(requested_value, list):
        return compare_list(current_value, requested_value)
    else:
        return current_value == requested_value


def simple_cmp(obj1, obj2):
    return obj1 == obj2


def get_dict_result(result, key, value, cmp_fn=simple_cmp):
    if isinstance(result, list):
        if len(result) == 1:
            if isinstance(result[0], dict):
                result = result[0]
                if result.get(key) is not None and result.get(key) != value:
                    result = None
            else:
                result = None
        else:
            for item in result:
                if isinstance(item, dict) and (item.get(key) is None or item.get(key) == value):
                    result = item
                    return result
            result = None
    elif not isinstance(result, dict):
        result = None
    elif result.get(key) is not None and result.get(key) != value:
        result = None
    return result


def dnac_argument_spec():
    argument_spec = dict(
        dnac_host=dict(type="str", required=True),
        dnac_port=dict(type="int", required=False, default=443),
        dnac_username=dict(type="str", default="admin", aliases=["user"]),
        dnac_password=dict(type="str", no_log=True),
        dnac_verify=dict(type="bool", default=True),
        dnac_version=dict(type="str", default="2.2.3.3"),
        dnac_debug=dict(type="bool", default=False),
        validate_response_schema=dict(type="bool", default=True),
    )
    return argument_spec


def validate_str(item, param_spec, param_name, invalid_params):
    """
    This function checks that the input `item` is a valid string and confirms to
    the constraints specified in `param_spec`. If the string is not valid or does
    not meet the constraints, an error message is added to `invalid_params`.

    Args:
        item (str): The input string to be validated.
        param_spec (dict): The parameter's specification, including validation constraints.
        param_name (str): The name of the parameter being validated.
        invalid_params (list): A list to collect validation error messages.

    Returns:
        str: The validated and possibly normalized string.

    Example `param_spec`:
        {
            "type": "str",
            "length_max": 255  # Optional: maximum allowed length
        }
    """

    item = validation.check_type_str(item)
    if param_spec.get("length_max"):
        if 1 <= len(item) <= param_spec.get("length_max"):
            return item
        else:
            invalid_params.append(
                "{0}:{1} : The string exceeds the allowed "
                "range of max {2} char".format(param_name, item, param_spec.get("length_max"))
            )
    return item


def validate_int(item, param_spec, param_name, invalid_params):
    """
    This function checks that the input `item` is a valid integer and conforms to
    the constraints specified in `param_spec`. If the integer is not valid or does
    not meet the constraints, an error message is added to `invalid_params`.

    Args:
        item (int): The input integer to be validated.
        param_spec (dict): The parameter's specification, including validation constraints.
        param_name (str): The name of the parameter being validated.
        invalid_params (list): A list to collect validation error messages.

    Returns:
        int: The validated integer.

    Example `param_spec`:
        {
            "type": "int",
            "range_min": 1,     # Optional: minimum allowed value
            "range_max": 100    # Optional: maximum allowed value
        }
    """

    item = validation.check_type_int(item)
    min_value = 1
    if param_spec.get("range_min") is not None:
        min_value = param_spec.get("range_min")
    if param_spec.get("range_max"):
        if min_value <= item <= param_spec.get("range_max"):
            return item
        else:
            invalid_params.append(
                "{0}:{1} : The item exceeds the allowed "
                "range of max {2}".format(param_name, item, param_spec.get("range_max"))
            )
    return item


def validate_bool(item, param_spec, param_name, invalid_params):
    """
    This function checks that the input `item` is a valid boolean value. If it does
    not represent a valid boolean value, an error message is added to `invalid_params`.

    Args:
        item (bool): The input boolean value to be validated.
        param_spec (dict): The parameter's specification, including validation constraints.
        param_name (str): The name of the parameter being validated.
        invalid_params (list): A list to collect validation error messages.

    Returns:
        bool: The validated boolean value.
    """

    return validation.check_type_bool(item)


def validate_list(item, param_spec, param_name, invalid_params):
    """
    This function checks if the input `item` is a valid list based on the specified `param_spec`.
    It also verifies that the elements of the list match the expected data type specified in the
    `param_spec`. If any validation errors occur, they are appended to the `invalid_params` list.

    Args:
        item (list): The input list to be validated.
        param_spec (dict): The parameter's specification, including validation constraints.
        param_name (str): The name of the parameter being validated.
        invalid_params (list): A list to collect validation error messages.

    Returns:
        list: The validated list, potentially normalized based on the specification.
    """

    try:
        if param_spec.get("type") == type(item).__name__:
            keys_list = []
            for dict_key in param_spec:
                keys_list.append(dict_key)
            if len(keys_list) == 1:
                return validation.check_type_list(item)

            temp_dict = {keys_list[1]: param_spec[keys_list[1]]}
            try:
                if param_spec['elements']:
                    get_spec_type = param_spec['type']
                    get_spec_element = param_spec['elements']
                    if type(item).__name__ == get_spec_type:
                        for element in item:
                            if type(element).__name__ != get_spec_element:
                                invalid_params.append(
                                    "{0} is not of the same datatype as expected which is {1}".format(element, get_spec_element)
                                )
                    else:
                        invalid_params.append(
                            "{0} is not of the same datatype as expected which is {1}".format(item, get_spec_type)
                        )
            except Exception as e:
                item, list_invalid_params = validate_list_of_dicts(item, temp_dict)
                invalid_params.extend(list_invalid_params)
        else:
            invalid_params.append("{0} : is not a valid list".format(item))
    except Exception as e:
        invalid_params.append("{0} : comes into the exception".format(e))

    return item


def validate_dict(item, param_spec, param_name, invalid_params):
    """
    This function checks if the input `item` is a valid dictionary based on the specified `param_spec`.
    If the dictionary does not match the expected data type specified in the `param_spec`,
    a validation error is appended to the `invalid_params` list.

    Args:
        item (dict): The input dictionary to be validated.
        param_spec (dict): The parameter's specification, including validation constraints.
        param_name (str): The name of the parameter being validated.
        invalid_params (list): A list to collect validation error messages.

    Returns:
        dict: The validated dictionary.
    """

    if param_spec.get("type") != type(item).__name__:
        invalid_params.append("{0} : is not a valid dictionary".format(item))
    return validation.check_type_dict(item)


def validate_list_of_dicts(param_list, spec, module=None):
    """Validate/Normalize playbook params. Will raise when invalid parameters found.
    param_list: a playbook parameter list of dicts
    spec: an argument spec dict
          e.g. spec = dict(ip=dict(required=True, type='bool'),
                           foo=dict(type='str', default='bar'))
    return: list of normalized input data
    """

    v = validation
    normalized = []
    invalid_params = []

    for list_entry in param_list:
        valid_params_dict = {}
        if not spec:
            # Handle the case when spec becomes empty but param list is still there
            invalid_params.append("No more spec to validate, but parameters remain")
            break
        for param in spec:
            item = list_entry.get(param)
            if item is None:
                if spec[param].get("required"):
                    invalid_params.append(
                        "{0} : Required parameter not found".format(param)
                    )
                else:
                    item = spec[param].get("default")
                    valid_params_dict[param] = item
                    continue
            data_type = spec[param].get("type")
            switch = {
                "str": validate_str,
                "int": validate_int,
                "bool": validate_bool,
                "list": validate_list,
                "dict": validate_dict,
            }

            validator = switch.get(data_type)
            if validator:
                item = validator(item, spec[param], param, invalid_params)
            else:
                invalid_params.append(
                    "{0}:{1} : Unsupported data type {2}.".format(param, item, data_type)
                )

            choice = spec[param].get("choices")
            if choice:
                if item not in choice:
                    invalid_params.append(
                        "{0} : Invalid choice provided".format(item)
                    )

            no_log = spec[param].get("no_log")
            if no_log:
                if module is not None:
                    module.no_log_values.add(item)
                else:
                    msg = "\n\n'{0}' is a no_log parameter".format(param)
                    msg += "\nAnsible module object must be passed to this "
                    msg += "\nfunction to ensure it is not logged\n\n"
                    raise Exception(msg)

            valid_params_dict[param] = item
        normalized.append(valid_params_dict)

    return normalized, invalid_params


class DNACSDK(object):
    def __init__(self, params):
        self.result = dict(changed=False, result="")
        self.validate_response_schema = params.get("validate_response_schema")
        if DNAC_SDK_IS_INSTALLED:
            self.api = api.DNACenterAPI(
                username=params.get("dnac_username"),
                password=params.get("dnac_password"),
                base_url="https://{dnac_host}:{dnac_port}".format(
                    dnac_host=params.get("dnac_host"), dnac_port=params.get("dnac_port")
                ),
                version=params.get("dnac_version"),
                verify=params.get("dnac_verify"),
                debug=params.get("dnac_debug"),
            )
            if params.get("dnac_debug") and LOGGING_IN_STANDARD:
                logging.getLogger('dnacentersdk').addHandler(logging.StreamHandler())
        else:
            self.fail_json(msg="DNA Center Python SDK is not installed. Execute 'pip install dnacentersdk'")

    def changed(self):
        self.result["changed"] = True

    def object_created(self):
        self.changed()
        self.result["result"] = "Object created"

    def object_updated(self):
        self.changed()
        self.result["result"] = "Object updated"

    def object_deleted(self):
        self.changed()
        self.result["result"] = "Object deleted"

    def object_already_absent(self):
        self.result["result"] = "Object already absent"

    def object_already_present(self):
        self.result["result"] = "Object already present"

    def object_present_and_different(self):
        self.result["result"] = "Object already present, but it has different values to the requested"

    def object_modify_result(self, changed=None, result=None):
        if result is not None:
            self.result["result"] = result
        if changed:
            self.changed()

    def is_file(self, file_path):
        return os.path.isfile(file_path)

    def extract_file_name(self, file_path):
        return os.path.basename(file_path)

    def _exec(self, family, function, params=None, op_modifies=False, **kwargs):
        try:
            family = getattr(self.api, family)
            func = getattr(family, function)
        except Exception as e:
            self.fail_json(msg=e)

        try:
            if params:
                file_paths_params = kwargs.get('file_paths', [])
                # This substitution is for the import file operation
                if file_paths_params and isinstance(file_paths_params, list):
                    multipart_fields = {}
                    for (key, value) in file_paths_params:
                        if isinstance(params.get(key), str) and self.is_file(params[key]):
                            file_name = self.extract_file_name(params[key])
                            file_path = params[key]
                            multipart_fields[value] = (file_name, open(file_path, 'rb'))

                    params.setdefault("multipart_fields", multipart_fields)
                    params.setdefault("multipart_monitor_callback", None)

                if not self.validate_response_schema and op_modifies:
                    params["active_validation"] = False

                response = func(**params)
            else:
                response = func()
        except exceptions.dnacentersdkException as e:
            self.fail_json(
                msg=(
                    "An error occured when executing operation."
                    " The error was: {error}"
                ).format(error=to_native(e))
            )
        return response

    def fail_json(self, msg, **kwargs):
        self.result.update(**kwargs)
        raise Exception(msg)

    def exit_json(self):
        return self.result


def main():
    pass


if __name__ == "__main__":
    main()<|MERGE_RESOLUTION|>--- conflicted
+++ resolved
@@ -282,11 +282,7 @@
             params={"task_id": task_id}
         )
 
-<<<<<<< HEAD
-        log(str(response), "DEBUG")
-=======
-        self.log('Tas Details: {0}'.format(str(response)), 'DEBUG')
->>>>>>> a035bd10
+        self.log('Task Details: {0}'.format(str(response)), 'DEBUG')
 
         if response and isinstance(response, dict):
             result = response.get('response')
