#!/usr/bin/env python
# -*- coding: utf-8 -*-

# Copyright (c) 2021, Cisco Systems
# GNU General Public License v3.0+ (see LICENSE or https://www.gnu.org/licenses/gpl-3.0.txt)

from __future__ import (absolute_import, division, print_function)
__metaclass__ = type
try:
    from cryptography.fernet import Fernet
    HAS_FERNET = True
except ImportError:
    HAS_FERNET = False
try:
    from dnacentersdk import api, exceptions
except ImportError:
    DNAC_SDK_IS_INSTALLED = False
else:
    DNAC_SDK_IS_INSTALLED = True
from ansible.module_utils._text import to_native
from ansible.module_utils.common import validation
from abc import ABCMeta, abstractmethod
try:
    import logging
    import ipaddress
except ImportError:
    LOGGING_IN_STANDARD = False
else:
    LOGGING_IN_STANDARD = True
import os.path
import copy
import json
# import datetime
import inspect
import re
import socket
import time
import traceback


class DnacBase():

    """Class contains members which can be reused for all intent modules"""

    __metaclass__ = ABCMeta
    __is_log_init = False

    def __init__(self, module):
        self.module = module
        self.params = module.params
        self.config = copy.deepcopy(module.params.get("config"))
        self.have = {}
        self.want = {}
        self.validated_config = []
        self.msg = ""
        self.status = "success"
        dnac_params = self.get_dnac_params(self.params)
        self.dnac = DNACSDK(params=dnac_params)
        self.dnac_apply = {'exec': self.dnac._exec}
        self.get_diff_state_apply = {'merged': self.get_diff_merged,
                                     'deleted': self.get_diff_deleted,
                                     'replaced': self.get_diff_replaced,
                                     'overridden': self.get_diff_overridden,
                                     'gathered': self.get_diff_gathered,
                                     'rendered': self.get_diff_rendered,
                                     'parsed': self.get_diff_parsed
                                     }
        self.verify_diff_state_apply = {'merged': self.verify_diff_merged,
                                        'deleted': self.verify_diff_deleted,
                                        'replaced': self.verify_diff_replaced,
                                        'overridden': self.verify_diff_overridden,
                                        'gathered': self.verify_diff_gathered,
                                        'rendered': self.verify_diff_rendered,
                                        'parsed': self.verify_diff_parsed
                                        }
        self.dnac_log = dnac_params.get("dnac_log")
        self.max_timeout = self.params.get('dnac_api_task_timeout')

        self.payload = module.params
        self.dnac_version = int(self.payload.get("dnac_version").replace(".", ""))
        self.dnac_version_in_integer = int(self.payload.get("dnac_version").replace(".", ""))
        self.dnac_version_in_string = self.payload.get("dnac_version")
        # Dictionary to store multiple versions for easy maintenance and scalability
        # To add a new version, simply update the 'dnac_versions' dictionary with the new version string as the key
        # and the corresponding version number as the value.
        self.dnac_versions = {
            "2.2.2.3": 2223,
            "2.2.3.3": 2233,
            "2.3.3.0": 2330,
            "2.3.5.3": 2353,
            "2.3.7.6": 2376,
            "2.3.7.9": 2379,
            # Add new versions here, e.g., "2.4.0.0": 2400
        }

        # Dynamically create variables based on dictionary keys
        for version_key, version_value in self.dnac_versions.items():
            setattr(self, "version_" + version_key.replace(".", "_"), version_value)

        if self.dnac_log and not DnacBase.__is_log_init:
            self.dnac_log_level = dnac_params.get("dnac_log_level") or 'WARNING'
            self.dnac_log_level = self.dnac_log_level.upper()
            self.validate_dnac_log_level()
            self.dnac_log_file_path = dnac_params.get("dnac_log_file_path") or 'dnac.log'
            self.validate_dnac_log_file_path()
            self.dnac_log_mode = 'w' if not dnac_params.get("dnac_log_append") else 'a'
            self.setup_logger('logger')
            self.logger = logging.getLogger('logger')
            DnacBase.__is_log_init = True
            self.log('Logging configured and initiated', "DEBUG")
        else:
            # If dnac_log is False, return an empty logger
            self.logger = logging.getLogger('empty_logger')
            self.logger.addHandler(logging.NullHandler())

        masked_config = copy.deepcopy(dnac_params)
        masked_config = self.get_safe_log_config(masked_config)

        self.log('Cisco Catalyst Center parameters: {0}'.format(masked_config), "DEBUG")
        self.supported_states = ["merged", "deleted", "replaced", "overridden", "gathered", "rendered", "parsed"]
        self.result = {"changed": False, "diff": [], "response": [], "warnings": []}

    def compare_dnac_versions(self, version1, version2):
        """
        Compare two DNAC version strings.

        param version1: str, the first version string to compare (e.g., "2.3.5.3")
        param version2: str, the second version string to compare (e.g., "2.3.7.6")
        return: int, returns 1 if version1 > version2, -1 if version1 < version2, and 0 if they are equal
        """
        # Split version strings into parts and convert to integers
        v1_parts = list(map(int, version1.split('.')))
        v2_parts = list(map(int, version2.split('.')))

        # Compare each part of the version numbers
        for v1, v2 in zip(v1_parts, v2_parts):
            if v1 > v2:
                return 1
            elif v1 < v2:
                return -1

        # If versions are of unequal lengths, check remaining parts
        if len(v1_parts) > len(v2_parts):
            return 1 if any(part > 0 for part in v1_parts[len(v2_parts):]) else 0
        elif len(v2_parts) > len(v1_parts):
            return -1 if any(part > 0 for part in v2_parts[len(v1_parts):]) else 0

        # Versions are equal
        return 0

    def get_safe_log_config(self, config_dict):
        """
        Convert the password plain text field to masked field.

        Parameters:
            self (object): An instance of a class for interacting with Cisco Catalyst Center.
            config_dict (dict): Dictionary containing the input playbook config.

        Returns:
            safe_config - Return dict with password masked config

        """
        safe_config = config_dict.copy()

        for key in ["dnac_password", "enable_password", "secret_password"]:
            if key in safe_config:
                safe_config[key] = "****"

        return safe_config

    def get_ccc_version(self):
        return self.payload.get("dnac_version")

    def get_ccc_version_as_string(self):
        return self.dnac_version_in_string

    def get_ccc_version_as_integer(self):
        return self.dnac_version_in_integer

    def get_ccc_version_as_int_from_str(self, dnac_version):
        return self.dnac_versions.get(dnac_version)

    @abstractmethod
    def validate_input(self):
        if not self.config:
            self.msg = "config not available in playbook for validation"
            self.status = "failed"
            return self

    def get_diff_merged(self):
        # Implement logic to merge the resource configuration
        self.merged = True
        return self

    def get_diff_deleted(self):
        # Implement logic to delete the resource
        self.deleted = True
        return self

    def get_diff_replaced(self):
        # Implement logic to replace the resource
        self.replaced = True
        return self

    def get_diff_overridden(self):
        # Implement logic to overwrite the resource
        self.overridden = True
        return self

    def get_diff_gathered(self):
        # Implement logic to gather data about the resource
        self.gathered = True
        return self

    def get_diff_rendered(self):
        # Implement logic to render a configuration template
        self.rendered = True
        return self

    def get_diff_parsed(self):
        # Implement logic to parse a configuration file
        self.parsed = True
        return self

    def verify_diff_merged(self):
        # Implement logic to verify the merged resource configuration
        self.merged = True
        return self

    def verify_diff_deleted(self):
        # Implement logic to verify the deleted resource
        self.deleted = True
        return self

    def verify_diff_replaced(self):
        # Implement logic to verify the replaced resource
        self.replaced = True
        return self

    def verify_diff_overridden(self):
        # Implement logic to verify the overwritten resource
        self.overridden = True
        return self

    def verify_diff_gathered(self):
        # Implement logic to verify the gathered data about the resource
        self.gathered = True
        return self

    def verify_diff_rendered(self):
        # Implement logic to verify the rendered configuration template
        self.rendered = True
        return self

    def verify_diff_parsed(self):
        # Implement logic to verify the parsed configuration file
        self.parsed = True
        return self

    def setup_logger(self, logger_name):
        """Set up a logger with specified name and configuration based on dnac_log_level"""
        level_mapping = {
            'INFO': logging.INFO,
            'DEBUG': logging.DEBUG,
            'WARNING': logging.WARNING,
            'ERROR': logging.ERROR,
            'CRITICAL': logging.CRITICAL
        }
        level = level_mapping.get(self.dnac_log_level, logging.WARNING)

        logger = logging.getLogger(logger_name)
        # formatter = logging.Formatter('%(asctime)s - %(levelname)s - %(module)s: %(funcName)s: %(lineno)d --- %(message)s', datefmt='%m-%d-%Y %H:%M:%S')
        formatter = logging.Formatter('%(asctime)s %(levelname)s %(message)s', datefmt='%m-%d-%Y %H:%M:%S')

        file_handler = logging.FileHandler(self.dnac_log_file_path, mode=self.dnac_log_mode)
        file_handler.setFormatter(formatter)

        logger.setLevel(level)
        logger.addHandler(file_handler)

    def validate_dnac_log_level(self):
        """Validates if the logging level is string and of expected value"""
        if self.dnac_log_level not in ('INFO', 'DEBUG', 'WARNING', 'ERROR', 'CRITICAL'):
            raise ValueError("Invalid log level: 'dnac_log_level:{0}'".format(self.dnac_log_level))

    def validate_dnac_log_file_path(self):
        """
        Validates the specified log file path, ensuring it is either absolute or relative,
        the directory exists, and has a .log extension.
        """
        # Convert the path to absolute if it's relative
        dnac_log_file_path = os.path.abspath(self.dnac_log_file_path)

        # Validate if the directory exists
        log_directory = os.path.dirname(dnac_log_file_path)
        if not os.path.exists(log_directory):
            raise FileNotFoundError("The directory for log file '{0}' does not exist.".format(dnac_log_file_path))

    def log(self, message, level="WARNING", frameIncrement=0):
        """Logs formatted messages with specified log level and incrementing the call stack frame
        Args:
            self (obj, required): An instance of the DnacBase Class.
            message (str, required): The log message to be recorded.
            level (str, optional): The log level, default is "info".
                                   The log level can be one of 'DEBUG', 'INFO', 'WARNING', 'ERROR', or 'CRITICAL'.
        """

        if self.dnac_log:
            # of.write("---- %s ---- %s@%s ---- %s \n" % (d, info.lineno, info.function, msg))
            # message = "Module: " + self.__class__.__name__ + ", " + message
            class_name = self.__class__.__name__
            callerframerecord = inspect.stack()[1 + frameIncrement]
            frame = callerframerecord[0]
            info = inspect.getframeinfo(frame)
            log_message = " %s: %s: %s: %s \n" % (class_name, info.function, info.lineno, message)
            log_method = getattr(self.logger, level.lower())
            log_method(log_message)

    def check_return_status(self):
        """API to check the return status value and exit/fail the module"""

        # self.log("status: {0}, msg:{1}".format(self.status, self.msg), frameIncrement=1)
        frame = inspect.currentframe().f_back
        line_no = frame.f_lineno
        self.log(
            "Line No: {line_no} status: {status}, msg: {msg}"
            .format(line_no=line_no, status=self.status, msg=self.msg), "DEBUG"
        )
        if "failed" in self.status:
            self.module.fail_json(msg=self.msg, response=self.result.get('response', []))
        elif "exited" in self.status:
            self.module.exit_json(**self.result)
        elif "invalid" in self.status:
            self.module.fail_json(msg=self.msg, response=self.result.get('response', []))

    def is_valid_password(self, password):
        """
        Check if a password is valid.
        Args:
            self (object): An instance of a class that provides access to Cisco Catalyst Center.
            password (str): The password to be validated.
        Returns:
            bool: True if the password is valid, False otherwise.
        Description:
            The function checks the validity of a password based on the following criteria:
            - Minimum 8 characters.
            - At least one lowercase letter.
            - At least one uppercase letter.
            - At least one digit.
            - At least one special character
        """

        pattern = r"^(?=.*[a-z])(?=.*[A-Z])(?=.*\d)(?=.*[-=\\;,./~!@#$%^&*()_+{}[\]|:?]).{8,}$"

        return re.match(pattern, password) is not None

    def is_valid_email(self, email):
        """
        Validate an email address.
        Args:
            self (object): An instance of a class that provides access to Cisco Catalyst Center.
            email (str): The email address to be validated.
        Returns:
            bool: True if the email is valid, False otherwise.
        Description:
            This function checks if the provided email address is valid based on the following criteria:
            - It contains one or more alphanumeric characters or allowed special characters before the '@'.
            - It contains one or more alphanumeric characters or dashes after the '@' and before the domain.
            - It contains a period followed by at least two alphabetic characters at the end of the string.
        The allowed special characters before the '@' are: ._%+-.
        """

        # Define the regex pattern for a valid email address
        pattern = r'^[a-zA-Z0-9._%+-]+@[a-zA-Z0-9.-]+\.[a-zA-Z]{2,}$'
        # Use re.match to see if the email matches the pattern
        if re.match(pattern, email):
            return True
        else:
            return False

    def get_dnac_params(self, params):
        """Store the Cisco Catalyst Center parameters from the playbook"""

        dnac_params = {"dnac_host": params.get("dnac_host"),
                       "dnac_port": params.get("dnac_port"),
                       "dnac_username": params.get("dnac_username"),
                       "dnac_password": params.get("dnac_password"),
                       "dnac_version": params.get("dnac_version"),
                       "dnac_verify": params.get("dnac_verify"),
                       "dnac_debug": params.get("dnac_debug"),
                       "dnac_log": params.get("dnac_log"),
                       "dnac_log_level": params.get("dnac_log_level"),
                       "dnac_log_file_path": params.get("dnac_log_file_path"),
                       "dnac_log_append": params.get("dnac_log_append")
                       }
        return dnac_params

    def get_task_details(self, task_id):
        """
        Get the details of a specific task in Cisco Catalyst Center.
        Args:
            self (object): An instance of a class that provides access to Cisco Catalyst Center.
            task_id (str): The unique identifier of the task for which you want to retrieve details.
        Returns:
            dict or None: A dictionary containing detailed information about the specified task,
            or None if the task with the given task_id is not found.
        Description:
            If the task with the specified task ID is not found in Cisco Catalyst Center, this function will return None.
        """
        task_status = None
        try:
            response = self.dnac._exec(
                family="task",
                function='get_task_by_id',
                params={"task_id": task_id},
                op_modifies=True,
            )
            self.log("Retrieving task details by the API 'get_task_by_id' using task ID: {0}, Response: {1}"
                     .format(task_id, response), "DEBUG")

            if not isinstance(response, dict):
                self.log("Failed to retrieve task details for task ID: {}".format(task_id), "ERROR")
                return task_status

            task_status = response.get('response')
            self.log("Successfully retrieved Task status: {0}".format(task_status), "DEBUG")
        except Exception as e:
            # Log an error message and fail if an exception occurs
            self.log_traceback()
            self.msg = (
                "An error occurred while executing API call to Function: 'get_tasks_by_id' "
                "due to the the following exception: {0}.".format(str(e))
            )
            self.fail_and_exit(self.msg)

        return task_status

    def get_device_details_limit(self):
        """
        Retrieves the limit for 'get_device_list' API to collect the device details..
        Args:
            self (object): An instance of a class that provides access to Cisco Catalyst Center.
        Returns:
            int: The limit for 'get_device_list' api device details, which is set to 500 by default.
        Description:
            This method returns a predefined limit for the number of device details that can be processed or retrieved
            from 'get_device_list' api. Currently, the limit is set to a fixed value of 500.
        """

        api_response_limit = 500
        return api_response_limit

    def check_task_response_status(self, response, validation_string, api_name, data=False):
        """
        Get the site id from the site name.
        Args:
            self - The current object details.
            response (dict) - API response.
            validation_string (str) - String used to match the progress status.
            api_name (str) - API name.
            data (bool) - Set to True if the API is returning any information. Else, False.
        Returns:
            self
        """

        if not response:
            self.msg = (
                "The response from the API '{api_name}' is empty."
                .format(api_name=api_name)
            )
            self.status = "failed"
            return self

        if not isinstance(response, dict):
            self.msg = (
                "The response from the API '{api_name}' is not a dictionary."
                .format(api_name=api_name)
            )
            self.status = "failed"
            return self

        response = response.get("response")
        if response.get("errorcode") is not None:
            self.msg = response.get("response").get("detail")
            self.status = "failed"
            return self

        task_id = response.get("taskId")
        start_time = time.time()
        while True:
            end_time = time.time()
            if (end_time - start_time) >= self.max_timeout:
                self.msg = "Max timeout of {max_timeout} sec has reached for the task id '{task_id}'. " \
                           .format(max_timeout=self.max_timeout, task_id=task_id) + \
                           "Exiting the loop due to unexpected API '{api_name}' status.".format(api_name=api_name)
                self.log(self.msg, "WARNING")
                self.status = "failed"
                break

            task_details = self.get_task_details(task_id)
            self.log('Getting task details from task ID {0}: {1}'.format(task_id, task_details), "DEBUG")

            if task_details.get("isError") is True:
                if task_details.get("failureReason"):
                    self.msg = str(task_details.get("failureReason"))
                    string_check = "check task tree"
                    if string_check in self.msg.lower():
                        time.sleep(self.params.get('dnac_task_poll_interval'))
                        self.msg = self.check_task_tree_response(task_id)
                else:
                    self.msg = str(task_details.get("progress"))
                self.status = "failed"
                break

            if validation_string in task_details.get("progress").lower():
                self.result['changed'] = True
                if data is True:
                    self.msg = task_details.get("data")
                self.status = "success"
                break

            self.log("Progress is {0} for task ID: {1}".format(task_details.get('progress'), task_id), "DEBUG")

        return self

    def reset_values(self):
        """Reset all neccessary attributes to default values"""

        self.have.clear()
        self.want.clear()

    def get_execution_details(self, exec_id):
        """
        Get the execution details of an API
        Args:
            exec_id (str) - Id for API execution
        Returns:
            response (dict) - Status for API execution
        """
        response = None
        try:
            response = self.dnac._exec(
                family="task",
                function='get_business_api_execution_details',
                params={"execution_id": exec_id}
            )
            self.log("Successfully retrieved execution details by the API 'get_business_api_execution_details' for execution ID: {0}, Response: {1}"
                     .format(exec_id, response), "DEBUG")
        except Exception as e:
            # Log an error message and fail if an exception occurs
            self.log_traceback()
            self.msg = (
                "An error occurred while executing API call to Function: 'get_business_api_execution_details' "
                "due to the the following exception: {0}.".format(str(e))
            )
            self.fail_and_exit(self.msg)
        return response

    def check_execution_response_status(self, response, api_name):
        """
        Checks the response status provided by API in the Cisco Catalyst Center
        Args:
            response (dict) - API response
            api_name (str) - API name
        Returns:
            self
        """
        if not response:
            self.msg = (
                "The response from the API '{api_name}' is empty."
                .format(api_name=api_name)
            )
            self.status = "failed"
            return self

        if not isinstance(response, dict):
            self.msg = (
                "The response from the API '{api_name}' is not a dictionary."
                .format(api_name=api_name)
            )
            self.status = "failed"
            return self

        execution_id = response.get("executionId")
        start_time = time.time()
        while True:
            end_time = time.time()
            if (end_time - start_time) >= self.max_timeout:
                self.msg = "Max timeout of {max_timeout} sec has reached for the execution id '{execution_id}'. "\
                           .format(max_timeout=self.max_timeout, execution_id=execution_id) + \
                           "Exiting the loop due to unexpected API '{api_name}' status.".format(api_name=api_name)
                self.log(self.msg, "WARNING")
                self.status = "failed"
                break

            execution_details = self.get_execution_details(execution_id)
            if execution_details.get("status") == "SUCCESS":
                self.result['changed'] = True
                self.msg = "Successfully executed"
                self.status = "success"
                break

            if execution_details.get("bapiError"):
                self.msg = execution_details.get("bapiError")
                self.status = "failed"
                break

        return self

    def check_string_dictionary(self, task_details_data):
        """
        Check whether the input is string dictionary or string.
        Args:
            task_details_data (string) - Input either string dictionary or string.
        Returns:
            value (dict) - If the input is string dictionary, else returns None.
        """

        try:
            value = json.loads(task_details_data)
            if isinstance(value, dict):
                return value
        except json.JSONDecodeError:
            pass
        return None

    def get_sites_type(self, site_name):
        """
        Get the type of a site in Cisco Catalyst Center.
        Args:
            self (object): An instance of a class used for interacting with Cisco Catalyst Center.
            site_name (str): The name of the site for which to retrieve the type.
        Returns:
            site_type (str or None): The type of the specified site, or None if the site is not found.
        Description:
            This function queries Cisco Catalyst Center to retrieve the type of a specified site. It uses the
            get_site API with the provided site name, extracts the site type from the response, and returns it.
            If the specified site is not found, the function returns None, and an appropriate log message is generated.
        """
        try:
            response = self.get_site(site_name)
            if self.get_ccc_version_as_integer() <= self.get_ccc_version_as_int_from_str("2.3.5.3"):
                site = response.get("response")
                site_additional_info = site[0].get("additionalInfo")

                for item in site_additional_info:
                    if item["nameSpace"] == "Location":
                        site_type = item.get("attributes").get("type")
            else:
                self.log("Received API response from 'get_sites': {0}".format(str(response)), "DEBUG")
                site = response.get("response")
                site_type = site[0].get("type")

        except Exception as e:
            self.msg = "An exception occurred while fetching the site '{0}'. Error: {1}".format(site_name, e)
            self.fail_and_exit(self.msg)

        return site_type

    def get_device_ids_from_site(self, site_name, site_id=None):
        """
        Retrieve device IDs associated with a specific site in Cisco Catalyst Center.
        Args:
            site_id (str): The unique identifier of the site.
        Returns:
            tuple: A tuple containing the API response and a list of device IDs associated with the site.
                Returns an empty list if no devices are found or if an error occurs.
        """

        device_ids = []
        api_response = None

        # If site_id is not provided, retrieve it based on the site_name
        if site_id is None:
            self.log("Site ID not provided. Retrieving Site ID for site name: '{0}'.".format(site_name), "DEBUG")
            site_id, site_exists = self.get_site_id(site_name)
            if not site_exists:
                self.log("Site '{0}' does not exist, cannot proceed with device retrieval.".format(site_name), "ERROR")
                return api_response, device_ids

            self.log("Retrieved site ID '{0}' for site name '{1}'.".format(site_id, site_name), "DEBUG")

        self.log("Initiating retrieval of device IDs for site ID: '{0}'.".format(site_id), "DEBUG")

        # Determine API based on dnac_version
        if self.dnac_version <= self.version_2_3_5_3:
            self.log("Using 'get_membership' API for Catalyst Center version: '{0}'.".format(self.dnac_version), "DEBUG")
            get_membership_params = {"site_id": site_id}
            api_response = self.execute_get_request("sites", "get_membership", get_membership_params)

            self.log("Received response from 'get_membership'. Extracting device IDs.", "DEBUG")
            if api_response and "device" in api_response:
                for device in api_response.get("device", []):
                    for item in device.get("response", []):
                        device_ids.append(item.get("instanceUuid"))

            self.log("Retrieved device IDs from membership for site '{0}': {1}".format(site_id, device_ids), "DEBUG")
        else:
            self.log("Using 'get_site_assigned_network_devices' API for DNAC version: '{0}'.".format(self.dnac_version), "DEBUG")
            get_site_assigned_network_devices_params = {"site_id": site_id}
            api_response = self.execute_get_request("site_design", "get_site_assigned_network_devices", get_site_assigned_network_devices_params)

            self.log("Received response from 'get_site_assigned_network_devices'. Extracting device IDs.", "DEBUG")
            if api_response and "response" in api_response:
                for device in api_response.get("response", []):
                    device_ids.append(device.get("deviceId"))

            self.log("Retrieved device IDs from assigned devices for site '{0}': {1}".format(site_id, device_ids), "DEBUG")

        if not device_ids:
            self.log("No devices found for site '{0}' with site ID: '{1}'.".format(site_name, site_id), "WARNING")

        return api_response, device_ids

    def get_device_details_from_site(self, site_name, site_id=None):
        """
        Retrieves device details for all devices within a specified site.
        Args:
            site_id (str): The ID of the site from which to retrieve device details.
        Returns:
            list: A list of device details retrieved from the specified site.
        Raises:
            SystemExit: If the API call to get device IDs or device details fails.
        """
        device_details_list = []
        self.log("Initiating retrieval of device IDs for site ID: '{0}'.".format(site_id), "INFO")

        # If site_id is not provided, retrieve it based on the site_name
        if site_id is None:
            self.log("Site ID not provided. Retrieving Site ID for site name: '{0}'.".format(site_name), "DEBUG")
            site_id, site_exists = self.get_site_id(site_name)
            if not site_exists:
                self.log("Site '{0}' does not exist, cannot proceed with device retrieval.".format(site_name), "ERROR")
                return device_details_list

            self.log("Retrieved site ID '{0}' for site name '{1}'.".format(site_id, site_name), "DEBUG")

        # Retrieve device IDs from the specified site
        api_response, device_ids = self.get_device_ids_from_site(site_name, site_id)
        if not api_response:
            self.msg = "No response received from API call 'get_device_ids_from_site' for site ID: {0}".format(site_id)
            self.fail_and_exit(self.msg)

        self.log("Device IDs retrieved from site '{0}': {1}".format(site_id, str(device_ids)), "DEBUG")

        # Iterate through each device ID to retrieve its details
        for device_id in device_ids:
            self.log("Initiating retrieval of device details for device ID: '{0}'.".format(device_id), "INFO")

            get_device_by_id_params = {"id": device_id}

            # Execute GET API call to retrieve device details
            device_info = self.execute_get_request("devices", "get_device_by_id", get_device_by_id_params)
            if not device_info:
                self.msg = "No response received from API call 'get_device_by_id' for device ID: {0}".format(device_id)
                self.fail_and_exit(self.msg)

            # Append the retrieved device details to the list
            device_details_list.append(device_info.get("response"))
            self.log("Device details retrieved for device ID: '{0}'.".format(device_id), "DEBUG")

        return device_details_list

    def get_reachable_devices_from_site(self, site_name):
        """
        Retrieves a mapping of management IP addresses to instance IDs for reachable devices from a specified site.
        Args:
            site_id (str): The ID of the site from which to retrieve device details.
        Returns:
            tuple: A tuple containing:
                - dict: A mapping of management IP addresses to instance IDs for reachable devices.
                - list: A list of management IP addresses of skipped devices.
        """
        mgmt_ip_to_instance_id_map = {}
        skipped_devices_list = []

        (site_exists, site_id) = self.get_site_id(site_name)
        if not site_exists:
            self.msg = "Site '{0}' does not exist in the Cisco Catalyst Center, cannot proceed with device(s) retrieval.".format(site_name)
            self.fail_and_exit(self.msg)

        self.log("Initiating retrieval of device details for site ID: '{0}'.".format(site_id), "INFO")

        # Retrieve the list of device details from the specified site
        device_details_list = self.get_device_details_from_site(site_name, site_id)
        self.log("Device details retrieved for site ID: '{0}': {1}".format(site_id, device_details_list), "DEBUG")

        # Iterate through each device's details
        for device_info in device_details_list:
            management_ip = device_info.get("managementIpAddress")
            instance_uuid = device_info.get("instanceUuid")
            reachability_status = device_info.get("reachabilityStatus")
            collection_status = device_info.get("collectionStatus")
            device_family = device_info.get("family")

            # Check if the device is reachable and managed
            if reachability_status == "Reachable" and collection_status == "Managed":
                # Exclude Unified AP devices
                if device_family != "Unified AP" :
                    mgmt_ip_to_instance_id_map[management_ip] = instance_uuid
                else:
                    skipped_devices_list.append(management_ip)
                    msg = "Skipping device {0} as its family is: {1}.".format(
                        management_ip, device_family
                    )
                    self.log(msg, "WARNING")
            else:
                skipped_devices_list.append(management_ip)
                msg = "Skipping device {0} as its status is {1} or its collectionStatus is {2}.".format(
                    management_ip, reachability_status, collection_status
                )
                self.log(msg, "WARNING")

        if not mgmt_ip_to_instance_id_map:
            self.log("No reachable devices found at Site: {0}".format(site_id), "INFO")

        return mgmt_ip_to_instance_id_map, skipped_devices_list

    def get_site(self, site_name, limit=500):
        """
        Retrieve site details from Cisco Catalyst Center based on the provided site name.
        Args:
            - site_name (str): The name or hierarchy of the site to be retrieved
            - limit (int): Default value given as 500, it can be updated.
        Returns:
            - response (dict or None): The response from the API call, typically a dictionary containing site details.
                                       Returns None if an error occurs or if the response is empty.
        Criteria:
            - This function uses the Cisco Catalyst Center SDK to execute the 'get_sites'
              function from the 'site_design' family.
            - If the response is empty, a warning is logged.
            - Any exceptions during the API call are caught, logged as errors,
              and the function returns None.
        """
        self.log("Initiating retrieval of site details for site name: '{0}'.".
                 format(site_name), "DEBUG")
        response_all = []
        offset = 1
        api_family, api_function, param_key = None, None, None

        if self.dnac_version <= self.version_2_3_5_3:
            self.log("Using 'get_site' API for Catalyst Center version: '{0}'.".
                     format(self.dnac_version), "DEBUG")
            api_family, api_function, param_key = "sites", "get_site", "name"
        else:
            self.log("Using 'get_sites' API for Catalyst Center version: '{0}'.".
                     format(self.dnac_version), "DEBUG")
            api_family, api_function, param_key = "site_design", "get_sites", "name_hierarchy"

        request_params = {param_key: site_name, "offset": offset, "limit": limit}

        self.log("Sending initial API request: Family='{0}', Function='{1}', Params={2}".format(
            api_family, api_function, request_params), "DEBUG")

        while True:
            response = self.execute_get_request(api_family, api_function, request_params)
            if not response:
                self.log("No data received from API (Offset={0}). Exiting pagination.".
                         format(request_params["offset"]), "DEBUG")
                break

            self.log("Received {0} site(s) from API (Offset={1}).".format(
                len(response.get("response")), request_params["offset"]), "DEBUG")
            response_all.extend(response.get("response"))

            if len(response.get("response")) < limit:
                self.log("Received less than limit ({0}) results, assuming last page. Exiting pagination.".
                         format(limit), "DEBUG")
                break

            offset += limit
            request_params["offset"] = offset  # Increment offset for pagination
            self.log("Incrementing offset to {0} for next API request.".format(
                request_params["offset"]), "DEBUG")

        site_response = None
        if response_all:
            self.log("Total {0} site(s) retrieved for site name: '{1}'.".
                     format(len(response_all), site_name), "DEBUG")
            site_response = {"response": response_all}
        else:
            self.log("No site details found for site name: '{0}'.".format(site_name), "WARNING")

        return site_response

    def get_site_id(self, site_name):
        """
        Retrieve the site ID and check if the site exists in Cisco Catalyst Center based on the provided site name.
        Args:
            site_name (str): The name or hierarchy of the site to be retrieved.
        Returns:
            tuple (bool, str or None): A tuple containing:
                1. A boolean indicating whether the site exists (True if found, False otherwise).
                2. The site ID (str) if the site exists, or None if the site does not exist or an error occurs.
        Criteria:
            - This function calls `get_site()` to retrieve site details from the Cisco Catalyst Center SDK.
            - If the site exists, its ID is extracted from the response and returned.
            - If the site does not exist or if an error occurs, an error message is logged, and the function returns a status of 'failed'.
        """
        try:
            response = self.get_site(site_name)

            # Check if the response is empty
            if response is None:
                self.msg = "No site details retrieved for site name: {0}".format(site_name)
                self.fail_and_exit(self.msg)

            self.log("Site details retrieved for site '{0}'': {1}".format(site_name, str(response)), "DEBUG")
            site = response.get("response")
            site_id = site[0].get("id")
            site_exists = True

        except Exception as e:
            self.msg = (
                "An exception occurred while retrieving Site details for Site '{0}' does not exist in the Cisco Catalyst Center. "
                "Error: {1}".format(site_name, e)
            )
            self.fail_and_exit(self.msg)

        return (site_exists, site_id)

    def assign_device_to_site(self, device_ids, site_name, site_id):
        """
        Assign devices to the specified site.
        Args:
            self (object): An instance of a class used for interacting with Cisco Catalyst Center.
            device_ids (list): A list of device IDs to assign to the specified site.
            site_name (str): The complete path of the site location.
            site_id (str): The ID of the specified site location.
        Returns:
            bool: True if the devices are successfully assigned to the site, otherwise False.
        Description:
            Assigns the specified devices to the site. If the assignment is successful, returns True.
            Otherwise, logs an error and returns False along with error details.
        """
        self.log("Fetching site details for '{0}'".format(site_name), "DEBUG")
        site_response = self.get_site(site_name)

        if not site_response.get("response"):
            self.msg = "Invalid site response received for site: {0}".format(site_name)
            self.log(self.msg, "ERROR")
            self.fail_and_exit(self.msg)

        site_type = site_response["response"][0].get("type")
        self.log("Site '{0}' found with type: {1}".format(site_name, site_type), "DEBUG")

        if site_type not in ("building", "floor"):
            self.msg = "Device(s) can only be assigned to building/floor"
            self.log(self.msg, "ERROR")
            self.fail_and_exit(self.msg)

        self.log("Retrieving IP addresses for device IDs: {}".format(device_ids), "DEBUG")
        device_ip = self.get_device_ips_from_device_ids(device_ids)
        if not device_ip:
            self.msg = "No valid IP addresses found for device IDs: {0}".format(device_ids)
            self.log(self.msg, "ERROR")
            self.fail_and_exit(self.msg)

        ip_address = list(device_ip.values())[0]
        param = {
            "device": [
                {
                    "ip": ip_address
                }
            ]
        }

        if self.get_ccc_version_as_integer() <= self.get_ccc_version_as_int_from_str("2.3.5.3"):
            try:
                response = self.dnac_apply['exec'](
                    family="sites",
                    function="assign_devices_to_site",
                    op_modifies=True,
                    params={
                        "site_id": site_id,
                        "payload": param
                    },
                )
                self.log("Received API response: {0}".format(response), "DEBUG")

                self.check_execution_response_status(response, "assign_devices_to_site")
                if self.status == "success":
                    self.result["changed"] = True
                    self.result['msg'] = "Successfully assigned device(s) {0} to site {1}.".format(str(device_ids), site_name)
                    self.result['response'] = response.get("executionId")
                    self.log(self.result['msg'], "INFO")
                    return True
                else:
                    self.result["changed"] = False
                    self.result['msg'] = "Unable to assigned device(s) {0} to site {1}.".format(str(device_ids), site_name)
                    self.result['response'] = response.get("executionId")
                    self.log(self.result['msg'], "INFO")
                    return False

            except Exception as e:
                self.msg = "Error while assigning device(s) to site: {0}, {1}, {2}".format(site_name,
                                                                                           str(device_ids), str(e))
                self.log(self.msg, "ERROR")
                self.status = "failed"
                self.module.fail_json(msg=self.msg)
        else:
            assign_network_device_to_site = {
                'deviceIds': device_ids,
                'siteId': site_id,
            }
            self.log("Assigning device(s) to site '{0}' with the following details: {1}".format(site_name,
                                                                                                str(assign_network_device_to_site)), "INFO")
            try:
                response = self.dnac._exec(
                    family="site_design",
                    function='assign_network_devices_to_a_site',
                    op_modifies=True,
                    params=assign_network_device_to_site
                )
                self.log("Received API response from 'assign_network_device_to_site' while assigning devices to site: {0}, {1}, {2}".format(
                    site_name, str(assign_network_device_to_site), str(response["response"])), "INFO")

                self.check_tasks_response_status(response, api_name='assign_device_to_site')
                if self.result["changed"]:
                    return True

                self.msg = "Failed to receive a valid response from site assignment API: {0}, {1}".format(
                    site_name, str(assign_network_device_to_site))
                self.log(self.msg, "ERROR")
                self.status = "failed"
                self.module.fail_json(msg=self.msg)

            except Exception as e:
                msg = "Exception occurred while assigning devices to site '{0}'. Assignment details: {1}".format(site_name,
                                                                                                                 str(assign_network_device_to_site))
                self.log(msg + str(e), "ERROR")
                site_assgin_details = str(e)
                self.status = "failed"
                self.module.fail_json(msg=msg, response=site_assgin_details)

    def generate_key(self):
        """
        Generate a new encryption key using Fernet.
        Returns:
            - key (bytes): A newly generated encryption key.
        Criteria:
            - This function should only be called if HAS_FERNET is True.
        """
        if HAS_FERNET:
            return {"generate_key": Fernet.generate_key()}
        else:
            error_message = "The 'cryptography' library is not installed. Please install it using 'pip install cryptography'."
            return {"error_message": error_message}

    def encrypt_password(self, password, key):
        """
        Encrypt a plaintext password using the provided encryption key.
        Args:
            - password (str): The plaintext password to be encrypted.
            - key (bytes): The encryption key used to encrypt the password.
        Returns:
            - encrypted_password (bytes): The encrypted password as bytes.
        Criteria:
            - This function should only be called if HAS_FERNET is True.
            - The password should be encoded to bytes before encryption.
        """
        try:
            fernet = Fernet(key)
            encrypted_password = fernet.encrypt(password.encode())
            return {"encrypt_password": encrypted_password}
        except Exception as e:
            return {"error_message": "Exception occurred while encrypting password: {0}".format(e)}

    def decrypt_password(self, encrypted_password, key):
        """
        Decrypt an encrypted password using the provided encryption key.
        Args:
            - encrypted_password (bytes): The encrypted password as bytes to be decrypted.
            - key (bytes): The encryption key used to decrypt the password.
        Returns:
            - decrypted_password (str): The decrypted plaintext password.
        Criteria:
            - This function should only be called if HAS_FERNET is True.
            - The encrypted password should be decoded from bytes after decryption.
        """
        try:
            fernet = Fernet(key)
            decrypted_password = fernet.decrypt(encrypted_password).decode()
            return {"decrypt_password": decrypted_password}
        except Exception.InvalidToken:
            return {"error_message": "Invalid decryption token."}
        except Exception as e:
            return {"error_message": "Exception occurred while decrypting password: {0}".format(e)}

    def camel_to_snake_case(self, config):
        """
        Convert camel case keys to snake case keys in the config.
        Args:
            config (list) - Playbook details provided by the user.
        Returns:
            new_config (list) - Updated config after eliminating the camel cases.
        """

        if isinstance(config, dict):
            new_config = {}
            for key, value in config.items():
                new_key = re.sub(r'([a-z0-9])([A-Z])', r'\1_\2', key).lower()
                if new_key != key:
                    self.log("{0} will be deprecated soon. Please use {1}.".format(key, new_key), "DEBUG")
                new_value = self.camel_to_snake_case(value)
                new_config[new_key] = new_value
        elif isinstance(config, list):
            return [self.camel_to_snake_case(item) for item in config]
        else:
            return config
        return new_config

    def update_site_type_key(self, config):
        """
        Replace 'site_type' key with 'type' in the config.
        Args:
            config (list or dict) - Configuration details.
        Returns:
            updated_config (list or dict) - Updated config after replacing the keys.
        """

        if isinstance(config, dict):
            new_config = {}
            for key, value in config.items():
                if key == "site_type":
                    new_key = "type"
                else:
                    new_key = re.sub(r'([a-z0-9])([A-Z])', r'\1_\2', key).lower()
                new_value = self.update_site_type_key(value)
                new_config[new_key] = new_value
        elif isinstance(config, list):
            return [self.update_site_type_key(item) for item in config]
        else:
            return config

        return new_config

    def get_device_ips_from_hostnames(self, hostnames):
        """
        Get the list of unique device IPs for list of specified hostnames of devices in Cisco Catalyst Center.
        Parameters:
            self (object): An instance of a class used for interacting with Cisco Catalyst Center.
            hostnames (list): The hostnames of devices for which you want to retrieve the device IPs.
        Returns:
            device_ip_mapping (dict): Provide the dictionary with the mapping of hostname of device to its ip address.
        Description:
            Queries Cisco Catalyst Center to retrieve the unique device IP's associated with a device having the specified
            list of hostnames. If a device is not found in Cisco Catalyst Center, an error log message is printed.
        """

        self.log("Entering 'get_device_ips_from_hostnames' with hostname_list: {0}".format(str(hostnames)), "INFO")
        device_ip_mapping = {}

        for hostname in hostnames:
            try:
                response = self.dnac._exec(
                    family="devices",
                    function='get_device_list',
                    op_modifies=True,
                    params={"hostname": hostname}
                )
                if response:
                    self.log("Received API response for hostname '{0}': {1}".format(hostname, str(response)), "DEBUG")
                    response = response.get("response")
                    if response:
                        device_ip = response[0]["managementIpAddress"]
                        if device_ip:
                            device_ip_mapping[hostname] = device_ip
                            self.log("Added device IP '{0}' for hostname '{1}'.".format(device_ip, hostname), "INFO")
                        else:
                            device_ip_mapping[hostname] = None
                            self.log("No management IP found for hostname '{0}'.".format(hostname), "WARNING")
                    else:
                        device_ip_mapping[hostname] = None
                        self.log("No response received for hostname '{0}'.".format(hostname), "WARNING")
                else:
                    device_ip_mapping[hostname] = None
                    self.log("No response received from 'get_device_list' for hostname '{0}'.".format(hostname), "ERROR")

            except Exception as e:
                error_message = "Exception occurred while fetching device IP for hostname '{0}': {1}".format(hostname, str(e))
                self.log(error_message, "ERROR")
                device_ip_mapping[hostname] = None

        self.log("Exiting 'get_device_ips_from_hostnames' with device IP mapping: {0}".format(device_ip_mapping), "INFO")
        return device_ip_mapping

    def get_device_ips_from_serial_numbers(self, serial_numbers):
        """
        Get the list of unique device IPs for a specified list of serial numbers in Cisco Catalyst Center.
        Parameters:
            self (object): An instance of a class used for interacting with Cisco Catalyst Center.
            serial_numbers (list): The list of serial number of devices for which you want to retrieve the device IPs.
        Returns:
            device_ip_mapping (dict): Provide the dictionary with the mapping of serial number of device to its ip address.
        Description:
            Queries Cisco Catalyst Center to retrieve the unique device IPs associated with a device having the specified
            serial numbers.If a device is not found in Cisco Catalyst Center, an error log message is printed.
        """

        self.log("Entering 'get_device_ips_from_serial_numbers' with serial_numbers: {0}".format(str(serial_numbers)), "INFO")
        device_ip_mapping = {}

        for serial_number in serial_numbers:
            try:
                self.log("Fetching device info for serial number: {0}".format(serial_number), "INFO")
                response = self.dnac._exec(
                    family="devices",
                    function='get_device_list',
                    op_modifies=True,
                    params={"serialNumber": serial_number}
                )
                if response:
                    self.log("Received API response for serial number '{0}': {1}".format(serial_number, str(response)), "DEBUG")
                    response = response.get("response")
                    if response:
                        device_ip = response[0]["managementIpAddress"]
                        if device_ip:
                            device_ip_mapping[serial_number] = device_ip
                            self.log("Added device IP '{0}' for serial number '{1}'.".format(device_ip, serial_number), "INFO")
                        else:
                            device_ip_mapping[serial_number] = None
                            self.log("No management IP found for serial number '{0}'.".format(serial_number), "WARNING")
                    else:
                        device_ip_mapping[serial_number] = None
                        self.log("No response received for serial number '{0}'.".format(serial_number), "WARNING")
                else:
                    device_ip_mapping[serial_number] = None
                    self.log("No response received from 'get_device_list' for serial number '{0}'.".format(serial_number), "ERROR")

            except Exception as e:
                error_message = "Exception occurred while fetching device IP for serial number '{0}': {1}".format(serial_number, str(e))
                self.log(error_message, "ERROR")
                device_ip_mapping[serial_number] = None

        self.log("Exiting 'get_device_ips_from_serial_numbers' with device IP mapping: {0}".format(device_ip_mapping), "INFO")
        return device_ip_mapping

    def get_device_ips_from_mac_addresses(self, mac_addresses):
        """
        Get the list of unique device IPs for list of specified mac address of devices in Cisco Catalyst Center.
        Parameters:
            self (object): An instance of a class used for interacting with Cisco Catalyst Center.
            mac_addresses (list): The list of mac address of devices for which you want to retrieve the device IPs.
        Returns:
            device_ip_mapping (dict): Provide the dictionary with the mapping of mac address of device to its ip address.
        Description:
            Queries Cisco Catalyst Center to retrieve the unique device IPs associated with a device having the specified
            mac addresses. If a device is not found in Cisco Catalyst Center, an error log message is printed.
        """

        self.log("Entering 'get_device_ips_from_mac_addresses' with mac_addresses: {0}".format(str(mac_addresses)), "INFO")
        device_ip_mapping = {}

        for mac_address in mac_addresses:
            try:
                self.log("Fetching device info for mac_address: {0}".format(mac_address), "INFO")
                response = self.dnac._exec(
                    family="devices",
                    function='get_device_list',
                    op_modifies=True,
                    params={"macAddress": mac_address}
                )
                if response:
                    self.log("Received API response for mac address '{0}': {1}".format(mac_address, str(response)), "DEBUG")
                    response = response.get("response")
                    if response:
                        device_ip = response[0]["managementIpAddress"]
                        if device_ip:
                            device_ip_mapping[mac_address] = device_ip
                            self.log("Added device IP '{0}' for mac address '{1}'.".format(device_ip, mac_address), "INFO")
                        else:
                            device_ip_mapping[mac_address] = None
                            self.log("No management IP found for mac address '{0}'.".format(mac_address), "WARNING")
                    else:
                        device_ip_mapping[mac_address] = None
                        self.log("No response received for mac address '{0}'.".format(mac_address), "WARNING")
                else:
                    device_ip_mapping[mac_address] = None
                    self.log("No response received from 'get_device_list' for mac address '{0}'.".format(mac_address), "ERROR")

            except Exception as e:
                error_message = "Exception occurred while fetching device IP for mac address '{0}': {1}".format(mac_address, str(e))
                self.log(error_message, "ERROR")
                device_ip_mapping[mac_address] = None

        self.log("Exiting 'get_device_ips_from_mac_addresses' with device IP mapping: {0}".format(device_ip_mapping), "INFO")
        return device_ip_mapping

    def get_device_ids_from_device_ips(self, device_ips):
        """
        Get the list of unique device IPs for list of specified hostnames of devices in Cisco Catalyst Center.
        Parameters:
            self (object): An instance of a class used for interacting with Cisco Catalyst Center.
            hostname_list (list): The hostnames of devices for which you want to retrieve the device IPs.
        Returns:
            device_id_mapping (dict): Provide the dictionary with the mapping of ip address of device to device id.
        Description:
            Queries Cisco Catalyst Center to retrieve the unique device IP's associated with a device having the specified
            list of hostnames. If a device is not found in Cisco Catalyst Center, an error log message is printed.
        """

        self.log("Entering 'get_device_ids_from_device_ips' with device ips: {0}".format(str(device_ips)), "INFO")
        device_id_mapping = {}

        for device_ip in device_ips:
            try:
                self.log("Fetching device id for device ip: {0}".format(device_ip), "INFO")
                response = self.dnac._exec(
                    family="devices",
                    function='get_device_list',
                    op_modifies=False,
                    params={"management_ip_address": device_ip}
                )
                if response:
                    self.log("Received API response for device ip  '{0}': {1}".format(device_ip, str(response)), "DEBUG")
                    response = response.get("response")
                    if response:
                        device_id = response[0]["id"]
                        if device_id:
                            device_id_mapping[device_ip] = device_id
                            self.log("Added device ID '{0}' for device ip  '{1}'.".format(device_id, device_ip), "INFO")
                        else:
                            device_id_mapping[device_ip] = None
                            self.log("No device ID found for device ip  '{0}'.".format(device_ip), "WARNING")
                    else:
                        device_id_mapping[device_ip] = None
                        self.log("No response received for device ip  '{0}'.".format(device_ip), "WARNING")
                else:
                    device_id_mapping[device_ip] = None
                    self.log("No response received from 'get_device_list' for device ip  '{0}'.".format(device_ip), "ERROR")

            except Exception as e:
                error_message = "Exception occurred while fetching device ID for device ip  '{0}': {1}".format(device_ip, str(e))
                self.log(error_message, "ERROR")
                device_id_mapping[device_ip] = None

        self.log("Exiting 'get_device_ids_from_device_ips' with unique device ID mapping: {0}".format(device_id_mapping), "INFO")
        return device_id_mapping

    def get_device_ips_from_device_ids(self, device_ids):
        """
        Retrieves the management IP addresses of devices based on the provided device IDs.

        Args:
            device_ids (list): A list of device IDs for which the management IP addresses need to be fetched.
        Returns:
            device_ip_mapping (dict): Provide the dictionary with the mapping of id of device to its ip address.
        Description:
            This function iterates over a list of device IDs, makes an API call to Cisco Catalyst Center to fetch
            the management IP addresses of the devices, and returns a list of these IPs. If a device is not found
            or an exception occurs, it logs the error or warning and continues to the next device ID.
        """

        self.log("Entering 'get_device_ips_from_device_ids' with device ips: {0}".format(str(device_ids)), "INFO")
        device_ip_mapping = {}

        for device_id in device_ids:
            try:
                self.log("Fetching device ip for device id: {0}".format(device_id), "INFO")
                response = self.dnac._exec(
                    family="devices",
                    function='get_device_list',
                    op_modifies=False,
                    params={"id": device_id}
                )
                if response:
                    self.log("Received API response for device id  '{0}': {1}".format(device_id, str(response)), "DEBUG")
                    response = response.get("response")
                    if response:
                        device_ip = response[0]["managementIpAddress"]
                        if device_ip:
                            device_ip_mapping[device_id] = device_ip
                            self.log("Added device IP '{0}' for device id  '{1}'.".format(device_ip, device_id), "INFO")
                        else:
                            device_ip_mapping[device_id] = None
                            self.log("No device ID found for device id  '{0}'.".format(device_id), "WARNING")
                    else:
                        device_ip_mapping[device_id] = None
                        self.log("No response received for device id  '{0}'.".format(device_id), "WARNING")
                else:
                    device_ip_mapping[device_id] = None
                    self.log("No response received from 'get_device_list' for device id  '{0}'.".format(device_id), "ERROR")

            except Exception as e:
                error_message = "Exception occurred while fetching device ip for device id '{0}': {1}".format(device_id, str(e))
                self.log(error_message, "ERROR")
                device_ip_mapping[device_id] = None

        self.log("Exiting 'get_device_ips_from_device_ids' with device IP mapping: '{0}'".format(device_ip_mapping), "INFO")
        return device_ip_mapping

    def get_network_device_tag_id(self, tag_name):
        """
        Retrieves the ID of a network device tag from the Cisco Catalyst Center based on the tag name.

        Args:
            self (object): An instance of the class used for interacting with Cisco Catalyst Center.
            tag_name (str): The name of the tag whose ID is to be retrieved.
        Returns:
            str or None: The tag ID if found, or `None` if the tag is not available or an error occurs.
        Description:
            This function queries the Cisco Catalyst Center API to retrieve the ID of a tag by its name.
            It sends a request to the 'get_tag' API endpoint with the specified `tag_name`. If the tag is found,
            the function extracts and returns its `id`. If no tag is found or an error occurs during the API call,
            it logs appropriate messages and returns `None`.
        """

        self.log("Entering 'get_network_device_tag_id' with tag_name: '{0}'".format(tag_name), "INFO")
        device_tag_id = None

        try:
            response = self.dnac._exec(
                family="tag",
                function='get_tag',
                op_modifies=False,
                params={"name": tag_name}
            )
            if not response:
                self.log("No response received from 'get_tag' for tag '{0}'.".format(tag_name), "WARNING")
                return device_tag_id

            response_data = response.get("response")
            if not response_data:
                self.log("Unable to fetch the tag details for the tag '{0}'.".format(tag_name), "WARNING")
                return device_tag_id

            self.log("Received API response from 'get_tag': {0}".format(str(response_data)), "DEBUG")
            device_tag_id = response_data[0]["id"]
            if device_tag_id:
                self.log("Received the tag ID '{0}' for the tag: {1}".format(device_tag_id, tag_name), "INFO")
            else:
                self.log("Tag ID not found in the response for tag '{0}'.".format(tag_name), "WARNING")

        except Exception as e:
            self.msg = (
                "Exception occurred while fetching tag id for the tag '{0} 'from "
                "Cisco Catalyst Center: {1}"
            ).format(tag_name, str(e))
            self.set_operation_result("failed", False, self.msg, "INFO").check_return_status()

        return device_tag_id

    def get_list_from_dict_values(self, dict_name):
        """
        Extracts values from a dictionary and returns a list of non-None values.

        Args:
            self (object): An instance of the class used for interacting with Cisco Catalyst Center.
            dict_name (dict): The dictionary from which values are extracted. Each key-value pair is
                checked, and non-None values are included in the returned list.
        Returns:
            list: A list containing all non-None values from the dictionary.
        Description:
            This function iterates over a given dictionary, checking each key-value pair. If the value
            is `None`, it logs a debug message and skips that value. Otherwise, it appends the value to
            a list. If an exception occurs during this process, it logs the exception message and handles
            the operation result.
        """

        values_list = []
        for key, value in dict_name.items():
            try:
                if value is None:
                    self.log("Value for the key {0} is None so not including in the list.".format(key), "DEBUG")
                    continue
                else:
                    self.log("Fetch the value '{0}' for the key '{1}'".format(value, key), "DEBUG")
                    values_list.append(value)
            except Exception as e:
                self.msg = (
                    "Exception occurred while fetching value for the key '{0} 'from "
                    "Cisco Catalyst Center: {1}"
                ).format(key, str(e))
                self.set_operation_result("failed", False, self.msg, "INFO").check_return_status()

        return values_list

    def is_valid_ipv4(self, ip_address):
        """
        Validates an IPv4 address.
        Args:
            ip_address - String denoting the IPv4 address passed.
        Returns:
            bool - Returns true if the passed IP address value is correct or it returns
            false if it is incorrect
        """

        try:
            socket.inet_aton(ip_address)
            octets = ip_address.split('.')
            if len(octets) != 4:
                return False
            for octet in octets:
                if not 0 <= int(octet) <= 255:
                    return False
            return True
        except socket.error:
            return False

    def is_valid_ipv6(self, ip_address):
        """
        Validates an IPv6 address.
        Args:
            ip_address - String denoting the IPv6 address passed.
        Returns:
            bool: True if the IPv6 address is valid, otherwise False
        """
        try:
            ip = ipaddress.IPv6Address(ip_address)
            return True
        except ipaddress.AddressValueError:
            return False

    def map_config_key_to_api_param(self, keymap=None, data=None):
        """
        Converts keys in a dictionary from CamelCase to snake_case and creates a keymap.
        Args:
            keymap (dict): Already existing key map dictionary to add to or empty dict {}.
            data (dict or list): Input data where keys need to be mapped using the key map.
        Returns:
            dict: A dictionary with the original keys as values and the converted snake_case
                    keys as keys.
        Example:
            functions = Accesspoint(module)
            keymap = functions.map_config_key_to_api_param(keymap, device_data)
        """

        if keymap is None:
            keymap = {}

        if isinstance(data, dict):
            keymap.update(keymap)

            for key, value in data.items():
                new_key = re.sub(r'([a-z0-9])([A-Z])', r'\1_\2', key).lower()
                keymap[new_key] = key

                if isinstance(value, dict):
                    self.map_config_key_to_api_param(keymap, value)
                elif isinstance(value, list):
                    for item in value:
                        if isinstance(item, dict):
                            self.map_config_key_to_api_param(keymap, item)

        elif isinstance(data, list):
            for item in data:
                if isinstance(item, dict):
                    self.map_config_key_to_api_param(keymap, item)

        return keymap

    def pprint(self, jsondata):
        """
        Pretty prints JSON/dictionary data in a readable format.
        Args:
            jsondata (dict): Dictionary data to be printed.
        Returns:
            str: Formatted JSON string.
        """
        try:
            return json.dumps(jsondata, indent=4, separators=(',', ': '))
        except (TypeError, ValueError) as e:
            raise TypeError("Invalid input for JSON serialization: {0}".format(str(e)))

    def check_status_api_events(self, status_execution_id):
        """
        Checks the status of API events in Cisco Catalyst Center until completion or timeout.
        Args:
            self (object): An instance of a class used for interacting with Cisco Catalyst Center.
            status_execution_id (str): The execution ID for the event to check the status.
        Returns:
            dict or None: The response from the API once the status is no longer "IN_PROGRESS",
                        or None if the maximum timeout is reached.
        Description:
            This method repeatedly checks the status of an API event in Cisco Catalyst Center using the provided
            execution ID. The status is checked at intervals specified by the 'dnac_task_poll_interval' parameter
            until the status is no longer "IN_PROGRESS" or the maximum timeout ('dnac_api_task_timeout') is reached.
            If the status becomes anything other than "IN_PROGRESS" before the timeout, the method returns the
            response from the API. If the timeout is reached first, the method logs a warning and returns None.
        """

        events_response = None
        start_time = time.time()

        while True:
            end_time = time.time()
            if (end_time - start_time) >= self.max_timeout:
                self.log("""Max timeout of {0} sec has reached for the execution id '{1}' for the event and unexpected
                        api status so moving out of the loop.""".format(self.max_timeout, status_execution_id), "WARNING")
                break
            # Now we check the status of API Events for configuring destination and notifications
            response = self.dnac._exec(
                family="event_management",
                function='get_status_api_for_events',
                op_modifies=True,
                params={"execution_id": status_execution_id}
            )
            self.log("Received API response from 'get_status_api_for_events': {0}".format(str(response)), "DEBUG")
            if response['apiStatus'] != "IN_PROGRESS":
                events_response = response
                break
            time.sleep(self.params.get('dnac_task_poll_interval'))

        return events_response

    def is_valid_server_address(self, server_address):
        """
        Validates the server address to check if it's a valid IPv4, IPv6 address, or a valid hostname.
        Args:
            self (object): An instance of a class used for interacting with Cisco Catalyst Center.
            server_address (str): The server address to validate.
        Returns:
            bool: True if the server address is valid, otherwise False.
        """
        # Check if the address is a valid IPv4 or IPv6 address
        try:
            ipaddress.ip_address(server_address)
            return True
        except ValueError:
            pass

        # Define the regex for a valid hostname
        hostname_regex = re.compile(
            r'^('  # Start of the string
            r'([A-Za-z0-9]+([A-Za-z0-9-]*[A-Za-z0-9])?\.)+[A-Za-z]{2,6}|'  # Domain name (e.g., example.com)
            r'localhost|'  # Localhost
            r'(\d{1,3}\.)+\d{1,3}|'  # Custom IPv4-like format (e.g., 2.2.3.31.3.4.4)
            r'[A-Fa-f0-9:]+$'  # IPv6 address (e.g., 2f8:192:3::40:41:41:42)
            r')$'  # End of the string
        )

        # Check if the address is a valid hostname
        if hostname_regex.match(server_address):
            return True

        return False

    def is_path_exists(self, file_path):
        """
        Check if the file path 'file_path' exists or not.
        Args:
            file_path (string) - Path of the provided file.
        Returns:
            True/False (bool) - True if the file path exists, else False.
        """

        current_working_directory = os.getcwd()
        final_file_path = os.path.join(current_working_directory, file_path)
        self.log(str(final_file_path))
        if not os.path.exists(final_file_path):
            self.log("The specified path '{0}' is not valid. Please provide a valid path.".format(final_file_path), "ERROR")
            return False

        return True

    def is_json(self, file_path):
        """
        Check if the file in the file path is JSON or not.
        Args:
            file_path (string) - Path of the provided file.
        Returns:
            True/False (bool) - True if the file is in JSON format, else False.
        """

        try:
            with open(file_path, 'r') as file:
                json.load(file)
                return True

        except (ValueError, FileNotFoundError):
            self.log("The provided file '{0}' is not in JSON format".format(file_path), "CRITICAL")
            return False

    def check_task_tree_response(self, task_id):
        """
        Returns the task tree response of the task ID.
        Args:
            task_id (string) - The unique identifier of the task for which you want to retrieve details.
        Returns:
            error_msg (str) - Returns the task tree error message of the task ID.
        """

        response = self.dnac._exec(
            family="task",
            function='get_task_tree',
            params={"task_id": task_id}
        )
        self.log("Retrieving task tree details by the API 'get_task_tree' using task ID: {0}, Response: {1}"
                 .format(task_id, response), "DEBUG")
        error_msg = ""
        if response and isinstance(response, dict):
            result = response.get('response')
            error_messages = []
            for item in result:
                if item.get("isError") is True:
                    error_messages.append(item.get("progress"))

            if error_messages:
                error_msg = ". ".join(error_messages) + "."

        return error_msg

    def get_task_details_by_id(self, task_id):
        """
        Get the details of a specific task in Cisco Catalyst Center.
        Args:
            self (object): An instance of a class that provides access to Cisco Catalyst Center.
            task_id (str): The unique identifier of the task for which you want to retrieve details.
        Returns:
            dict or None: A dictionary containing detailed information about the specified task,
            or None if the task with the given task_id is not found.
        Description:
            Call the API 'get_task_details_by_id' to get the details along with the
            failure reason. Return the details.
        """

        task_details = None
        try:
            response = self.dnac._exec(
                family="task",
                function="get_task_details_by_id",
                params={"id": task_id}
            )
            if not isinstance(response, dict):
                self.log("Invalid response received when fetching task details for task ID: {}".format(task_id), "ERROR")
                return task_details

            task_details = response.get("response")
            self.log("Task Details: {task_details}".format(task_details=task_details), "DEBUG")
        except Exception as e:
            # Log an error message and fail if an exception occurs
            self.log_traceback()
            self.msg = (
                "An error occurred while executing API call to Function: 'get_task_details_by_id' "
                "due to the the following exception: {0}.".format(str(e))
            )
            self.fail_and_exit(self.msg)
        return task_details

    def get_tasks_by_id(self, task_id):
        """
        Get the tasks of a task ID in Cisco Catalyst Center.
        Args:
            self (object): An instance of a class that provides access to Cisco Catalyst Center.
            task_id (str): The unique identifier of the task for which you want to retrieve details.
        Returns:
            dict or None: A dictionary status information about the specified task,
            or None if the task with the given task_id is not found.
        Description:
            Call the API 'get_tasks_by_id' to get the status of the task.
            Return the details along with the status of the task.
        """
        # Need to handle exception
        task_status = None
        try:
            response = self.dnac._exec(
                family="task",
                function="get_tasks_by_id",
                params={"id": task_id}
            )
            self.log('Task Details: {0}'.format(response), 'DEBUG')
            self.log("Retrieving task details by the API 'get_tasks_by_id' using task ID: {0}, Response: {1}"
                     .format(task_id, response), "DEBUG")

            if not isinstance(response, dict):
                self.log("Failed to retrieve task details for task ID: {}".format(task_id), "ERROR")
                return task_status

            task_status = response.get('response')
            self.log("Task Status: {0}".format(task_status), "DEBUG")
        except Exception as e:
            # Log an error message and fail if an exception occurs
            self.log_traceback()
            self.msg = (
                "An error occurred while executing API call to Function: 'get_tasks_by_id' "
                "due to the the following exception: {0}.".format(str(e))
            )
            self.fail_and_exit(self.msg)
        return task_status

    def check_tasks_response_status(self, response, api_name):
        """
        Get the task response status from taskId
        Args:
            self: The current object details.
            response (dict): API response.
            api_name (str): API name.
        Returns:
            self (object): The current object with updated desired Fabric Transits information.
        Description:
            Poll the function 'get_tasks_by_id' until it returns either 'SUCCESS' or 'FAILURE'
            state or till it reaches the maximum timeout.
            Log the task details and return self.
        """

        if not response:
            self.msg = "response is empty"
            self.status = "exited"
            return self

        if not isinstance(response, dict):
            self.msg = "response is not a dictionary"
            self.status = "exited"
            return self

        task_info = response.get("response")
        if task_info.get("errorcode") is not None:
            self.msg = response.get("response").get("detail")
            self.status = "failed"
            return self

        task_id = task_info.get("taskId")
        start_time = time.time()
        while True:
            elapsed_time = time.time() - start_time
            if elapsed_time >= self.max_timeout:
                self.msg = "Max timeout of {0} sec has reached for the task id '{1}'. " \
                           .format(self.max_timeout, task_id) + \
                           "Exiting the loop due to unexpected API '{0}' status.".format(api_name)
                self.log(self.msg, "WARNING")
                self.status = "failed"
                break

            task_details = self.get_tasks_by_id(task_id)
            self.log('Getting tasks details from task ID {0}: {1}'
                     .format(task_id, task_details), "DEBUG")

            task_status = task_details.get("status")
            if task_status == "FAILURE":
                details = self.get_task_details_by_id(task_id)
                self.msg = details.get("failureReason")
                self.status = "failed"
                break

            elif task_status == "SUCCESS":
                self.result["changed"] = True
                self.log("The task with task ID '{0}' is executed successfully."
                         .format(task_id), "INFO")
                break

            self.log("Progress is {0} for task ID: {1}"
                     .format(task_status, task_id), "DEBUG")

        return self

    def set_operation_result(self, operation_status, is_changed, status_message, log_level, additional_info=None):
        """
        Update the result of the operation with the provided status, message, and log level.
        Args:
            - operation_status (str): The status of the operation ("success" or "failed").
            - is_changed (bool): Indicates whether the operation caused changes.
            - status_message (str): The message describing the result of the operation.
            - log_level (str): The log level at which the message should be logged ("INFO", "ERROR", "CRITICAL", etc.).
            - additional_info (dict, optional): Additional data related to the operation result.
        Returns:
            self (object): An instance of the class.
        Note:
            - If the status is "failed", the "failed" key in the result dictionary will be set to True.
            - If data is provided, it will be included in the result dictionary.
        """
        # Update the result attributes with the provided values
        response = additional_info if additional_info is not None else status_message

        self.status = operation_status
        self.result.update({
            "status": operation_status,
            "msg": status_message,
            "response": response,
            "changed": is_changed,
            "failed": operation_status == "failed"
        })

        # Log the message at the specified log level
        self.log(status_message, log_level)

        return self

    def fail_and_exit(self, msg):
        """Helper method to update the result as failed and exit."""
        self.set_operation_result("failed", False, msg, "ERROR")
        self.check_return_status()

    def log_traceback(self):
        """
        Logs the full traceback of the current exception.
        """
        # Capture the full traceback
        full_traceback = traceback.format_exc()

        # Log the traceback
        self.log("Traceback: {0}".format(full_traceback), "DEBUG")

    def check_timeout_and_exit(self, loop_start_time, task_id, task_name):
        """
        Check if the elapsed time exceeds the specified timeout period and exit the while loop if it does.
        Args:
            - loop_start_time (float): The time when the while loop started.
            - task_id (str): ID of the task being monitored.
            - task_name (str): Name of the task being monitored.
        Returns:
            bool: True if the elapsed time exceeds the timeout period, False otherwise.
        """
        # If the elapsed time exceeds the timeout period
        elapsed_time = time.time() - loop_start_time
        if elapsed_time > self.params.get("dnac_api_task_timeout"):
            self.msg = "Task {0} with task id {1} has not completed within the timeout period of {2} seconds.".format(
                task_name, task_id, int(elapsed_time))

            # Update the result with failure status and log the error message
            self.set_operation_result("failed", False, self.msg, "ERROR")
            return True

        return False

    def execute_get_request(self, api_family, api_function, api_parameters):
        """
        Makes a GET API call to the specified function within a given family and returns the response.
        Args:
            api_family (str): The family of the API to call.
            api_function (str): The specific function of the API to call.
            api_parameters (dict): Parameters to pass to the API call.
        Returns:
            dict or None: The response from the API call if successful, otherwise None.
        Logs detailed information about the API call, including responses and errors.
        """
        self.log(
            "Initiating GET API call for Function: {0} from Family: {1} with Parameters: {2}.".format(
                api_function, api_family, api_parameters
            ),
            "DEBUG"
        )
        try:
            # Execute the API call
            response = self.dnac._exec(
                family=api_family,
                function=api_function,
                op_modifies=False,
                params=api_parameters,
            )

            # Log the response received
            self.log(
                "Response received from GET API call to Function: '{0}' from Family: '{1}' is Response: {2}".format(
                    api_function, api_family, str(response)
                ),
                "INFO"
            )

            # Check if the response is None, an empty string, or an empty dictionary
            if response is None or response == "" or (isinstance(response, dict) and not response):
                self.log(
                    "No response received from GET API call to Function: '{0}' from Family: '{1}'.".format(
                        api_function, api_family
                    ), "WARNING"
                )
                return None

            # Check if the 'response' key is present and empty
            if isinstance(response, dict) and 'response' in response and not response['response']:
                self.log(
                    "Empty 'response' key in the API response from GET API call to Function: '{0}' from Family: '{1}'.".format(
                        api_function, api_family
                    ), "WARNING"
                )
                return None

            return response

        except Exception as e:
            # Log an error message and fail if an exception occurs
            self.log_traceback()
            self.msg = (
                "An error occurred while executing GET API call to Function: '{0}' from Family: '{1}'. "
                "Parameters: {2}. Exception: {3}.".format(api_function, api_family, api_parameters, str(e))
            )
            self.fail_and_exit(self.msg)

    def get_taskid_post_api_call(self, api_family, api_function, api_parameters):
        """
        Retrieve task ID from response after executing POST API call
        Args:
            api_family (str): The API family.
            api_function (str): The API function (e.g., "add_port_assignments").
            api_parameters (dict): The parameters for the API call.
        """
        try:

            self.log("Requested payload for the the function: '{0}' is: '{1}'".format(api_function, api_parameters), "INFO")

            # Execute the API call
            response = self.dnac._exec(
                family=api_family,
                function=api_function,
                op_modifies=True,
                params=api_parameters,
            )

            self.log(
                "Response received from API call to Function: '{0}' from Family: '{1}' is Response: {2}".format(
                    api_function, api_family, str(response)
                ),
                "DEBUG"
            )

            # Process the response if available
            response_data = response.get("response")
            if not response_data:
                self.log(
                    "No response received from API call to Function: '{0}' from Family: '{1}'.".format(
                        api_function, api_family
                    ), "WARNING"
                )
                return None

            # Update result and extract task ID
            self.result.update(dict(response=response_data))
            task_id = response_data.get("taskId")
            self.log(
                "Task ID received from API call to Function: '{0}' from Family: '{1}', Task ID: {2}".format(
                    api_function, api_family, task_id
                ), "INFO"
            )
            return task_id

        except Exception as e:
            # Log an error message and fail if an exception occurs
            self.log_traceback()
            self.msg = (
                "An error occurred while executing API call to Function: '{0}' from Family: '{1}'. "
                "Parameters: {2}. Exception: {3}.".format(api_function, api_family, api_parameters, str(e))
            )
            self.fail_and_exit(self.msg)

    def get_task_status_from_tasks_by_id(self, task_id, task_name, success_msg):
        """
        Retrieves and monitors the status of a task by its task ID.
        This function continuously checks the status of a specified task using its task ID.
        If the task completes successfully, it updates the message and status accordingly.
        If the task fails or times out, it handles the error and updates the status and message.
        Args:
            task_id (str): The unique identifier of the task to monitor.
            task_name (str): The name of the task being monitored.
            success_msg (str): The success message to set if the task completes successfully.
        Returns:
            self: The instance of the class with updated status and message.
        """
        loop_start_time = time.time()
        self.log("Starting task monitoring for '{0}' with task ID '{1}'.".format(task_name, task_id), "DEBUG")

        while True:
            response = self.get_tasks_by_id(task_id)

            # Check if response is returned
            if not response:
                self.msg = "Error retrieving task status for '{0}' with task ID '{1}'".format(task_name, task_id)
                self.set_operation_result("failed", False, self.msg, "ERROR")
                break

            self.log("Successfully retrieved task details: {0}".format(response), "INFO")

            status = response.get("status")
            end_time = response.get("endTime")

            elapsed_time = time.time() - loop_start_time
            # Check if the elapsed time exceeds the timeout
            if self.check_timeout_and_exit(loop_start_time, task_id, task_name):
                self.log(
                    "Timeout exceeded after {0:.2f} seconds while monitoring task '{1}' with task ID '{2}'.".format(
                        elapsed_time, task_name, task_id
                    ),
                    "DEBUG"
                )
                break

            # Check if the task has completed (either success or failure)
            if end_time:
                if status == "FAILURE":
                    get_task_details_response = self.get_task_details_by_id(task_id)
                    failure_reason = get_task_details_response.get("failureReason")
                    if failure_reason:
                        self.msg = (
                            "Failed to execute the task {0} with Task ID: {1}."
                            "Failure reason: {2}".format(task_name, task_id, failure_reason)
                        )
                    else:
                        self.msg = (
                            "Failed to execute the task {0} with Task ID: {1}.".format(task_name, task_id)
                        ).format(task_name, task_id)
                    self.set_operation_result("failed", False, self.msg, "ERROR")
                    break
                elif status == "SUCCESS":
                    self.msg = success_msg
                    self.set_operation_result("success", True, self.msg, "INFO")
                    break

            # Wait for the specified poll interval before the next check
            poll_interval = self.params.get("dnac_task_poll_interval")
            self.log("Waiting for the next poll interval of {0} seconds before checking task status again.".format(poll_interval), "DEBUG")
            time.sleep(poll_interval)

        total_elapsed_time = time.time() - loop_start_time
        self.log("Completed monitoring task '{0}' with task ID '{1}' after {2:.2f} seconds.".format(task_name, task_id, total_elapsed_time), "DEBUG")
        return self

    def get_task_status_from_task_by_id(self, task_id, task_name, failure_msg, success_msg, progress_validation=None, data_validation=None):
        """
        Retrieves and monitors the status of a task by its ID and validates the task's data or progress.
        Args:
            task_id (str): The ID of the task to check.
            task_name (str): The name of the task.
            data_validation (str, optional): A key to validate the task's data. Defaults to None.
            progress_validation (str, optional): A key to validate the task's progress. Defaults to None.
            failure_msg (str, optional): A custom message to log if the task fails. Defaults to None.
            success_msg (str, optional): A custom message to log if the task succeeds. Defaults to None.
        Returns:
            self: The instance of the class.
        """
        loop_start_time = time.time()
        self.log("Starting task monitoring for '{0}' with task ID '{1}'.".format(task_name, task_id), "DEBUG")

        while True:
            # Retrieve task details by task ID
            response = self.get_task_details(task_id)

            # Check if response is returned
            if not response:
                self.msg = "Error retrieving task status for '{0}' with task ID '{1}'".format(task_name, task_id)
                self.set_operation_result("failed", False, self.msg, "ERROR")
                break

            # Check if there is an error in the task response
            if response.get("isError"):
                failure_reason = response.get("failureReason")
                self.msg = failure_reason
                if failure_reason:
                    self.msg += "Failure reason: {0}".format(failure_reason)
                self.set_operation_result("failed", False, self.msg, "ERROR")
                break

            self.log("Successfully retrieved task details: {0}".format(response), "INFO")

            # Check if the elapsed time exceeds the timeout
            elapsed_time = time.time() - loop_start_time
            if self.check_timeout_and_exit(loop_start_time, task_id, task_name):
                self.log(
                    "Timeout exceeded after {0:.2f} seconds while monitoring task '{1}' with task ID '{2}'.".format(
                        elapsed_time, task_name, task_id
                    ),
                    "DEBUG"
                )
                break

            # Extract data, progress, and end time from the response
            data = response.get("data")
            progress = response.get("progress")
            end_time = response.get("endTime")
            self.log("Current task progress for '{0}': {1}, Data: {2}".format(task_name, progress, data), "INFO")

            # Validate task data or progress if validation keys are provided
            if end_time:
                if data_validation and data_validation in data:
                    self.msg = success_msg
                    self.set_operation_result("success", True, self.msg, "INFO")
                    self.log(self.msg, "INFO")
                    break

                if progress_validation and progress_validation in progress:
                    self.msg = success_msg
                    self.set_operation_result("success", True, self.msg, "INFO")
                    self.log(self.msg, "INFO")
                    break

            # Wait for the specified poll interval before the next check
            poll_interval = self.params.get("dnac_task_poll_interval")
            self.log("Waiting for the next poll interval of {0} seconds before checking task status again.".format(poll_interval), "DEBUG")
            time.sleep(poll_interval)

        total_elapsed_time = time.time() - loop_start_time
        self.log("Completed monitoring task '{0}' with task ID '{1}' after {2:.2f} seconds.".format(task_name, task_id, total_elapsed_time), "DEBUG")
        return self

    def requires_update(self, have, want, obj_params):
        """
        Check if the config given requires update by comparing
        current information with the requested information.

        This method compares the current fabric devices information from
        Cisco Catalyst Center with the user-provided details from the playbook,
        using a specified schema for comparison.

        Args:
            have (dict): Current information from the Cisco Catalyst Center
                          of SDA fabric devices.
            want (dict): Users provided information from the playbook
            obj_params (list of tuples) - A list of parameter mappings specifying which
                                          Cisco Catalyst Center parameters (dnac_param) correspond to
                                          the user-provided parameters (ansible_param).
        Returns:
            bool - True if any parameter specified in obj_params differs between
            current_obj and requested_obj, indicating that an update is required.
            False if all specified parameters are equal.
        Description:
            This function retrieves the object parameters needed for the requires_update function.
            The obj_params will contain patterns to be compared based on the specified object.
            This function checks both the information provided by the user and
            the information available in the Cisco Catalyst Center.
            Based on the object_params the comparison will be taken place.
            If there is a difference in those information, it will return True.
            Else False.
        """

        current_obj = have
        requested_obj = want
        self.log("Current State (have): {current_obj}".format(current_obj=current_obj), "DEBUG")
        self.log("Desired State (want): {requested_obj}".format(requested_obj=requested_obj), "DEBUG")

        return any(not dnac_compare_equality(current_obj.get(dnac_param),
                                             requested_obj.get(ansible_param))
                   for (dnac_param, ansible_param) in obj_params)

<<<<<<< HEAD
    def deduplicate_list_of_dict(self, list_of_dicts):
        """
        Removes duplicate dictionaries from a list while preserving order.

        This method logs the initial input list, processes each dictionary to ensure uniqueness
        based on its key-value pairs, and logs detailed information about each dictionary processed,
        including whether it was added as unique or skipped as a duplicate. Finally, it logs the
        summary of the deduplication process along with the resulting list.

        Args:
            list_of_dicts (list of dict): A list containing dictionaries that may have duplicates.

        Returns:
            list of dict: A new list containing only unique dictionaries from the input list,
                        with order preserved based on the first occurrence.

        Description:
            The method iterates over the input list, converting each dictionary into a frozenset of
            its items for hashable comparison. It tracks dictionaries that have already been seen,
            and if a dictionary is unique (not previously seen), it is added to the result list.
            Logs are generated to track the start of the process, each dictionary's processing result,
            and the completion of deduplication including original and deduplicated list sizes.
        """

        self.log(f"Initializing deduplication of list of dictionaries : {list_of_dicts}.", "INFO")

        if not isinstance(list_of_dicts, list):
            self.log("Invalid input: Expected a list of dictionaries but received a non-list object.", "ERROR")
            return []

        if not all(isinstance(d, dict) for d in list_of_dicts):
            self.log("Invalid input: List contains non-dictionary items.", "ERROR")
            return []

        if not list_of_dicts:
            self.log("Input list is empty. No deduplication required.", "INFO")
            return []

        self.log(f"Input list:\n{list_of_dicts}", "INFO")
        seen_dicts = set()
        unique_dicts = []

        for index, current_dict in enumerate(list_of_dicts):
            try:
                dict_identifier = frozenset(current_dict.items())  # Used only for comparison
                if dict_identifier not in seen_dicts:
                    seen_dicts.add(dict_identifier)
                    unique_dicts.append(current_dict)  # Keep original dict
                    self.log(f"Added unique dictionary at index {index}: {current_dict}", "INFO")
                else:
                    self.log(f"Skipped duplicate dictionary at index {index}: {current_dict}", "INFO")
            except TypeError as e:
                self.log(
                    f"Error processing dictionary at index {index}: {current_dict}. "
                    f"Skipping this entry. Error: {e}",
                    "ERROR"
                )
                continue  # Skip unhashable dictionaries

        if len(unique_dicts) == len(list_of_dicts):
            self.log("No duplicates found. All dictionaries are unique.", "INFO")
        else:
            self.log(
                f"Deduplication complete.\nOriginal list length: {len(list_of_dicts)}\n"
                f"Deduplicated list length: {len(unique_dicts)}",
                "INFO"
            )

        self.log(f"Final output (deduplicated list):\n{unique_dicts}", "DEBUG")

        return unique_dicts

    def compare_unordered_lists_of_dicts(self, list1, list2):
        """
        Compare two unordered lists of dictionaries for equality.

        Args:
            list1 (list): First list of dictionaries to compare.
            list2 (list): Second list of dictionaries to compare.

        Returns:
            bool: True if both lists contain the same dictionaries (order-independent), False otherwise.

        Description:
            This function normalizes each dictionary by converting it to a JSON string with sorted keys,
            then sorts both lists of these strings and compares them to determine equality.
        """
        self.log("Starting comparison of two unordered lists of dictionaries", "INFO")

        if not isinstance(list1, list) or not isinstance(list2, list):
            self.log("Invalid input: Both inputs must be lists.", "ERROR")
            return False

        if not all(isinstance(d, dict) for d in list1):
            self.log("Invalid input: First list contains non-dictionary items.", "ERROR")
            return False

        if not all(isinstance(d, dict) for d in list2):
            self.log("Invalid input: Second list contains non-dictionary items.", "ERROR")
            return False

        # Log the lengths of the input lists
        self.log(f"Length of first list: {len(list1)}", "DEBUG")
        self.log(f"Length of second list: {len(list2)}", "DEBUG")

        # Convert dicts to JSON strings with sorted keys for consistent comparison
        def normalize(d):
            return json.dumps(d, sort_keys=True)

        normalized1 = sorted(normalize(d) for d in list1)
        normalized2 = sorted(normalize(d) for d in list2)
        result = normalized1 == normalized2
        if not result:
            self.log("Lists are not equal. Differences detected.", "DEBUG")
            self.log(f"Normalized first list: {normalized1}", "DEBUG")
            self.log(f"Normalized second list: {normalized2}", "DEBUG")
        else:
            self.log("Lists are equal. No differences detected.", "DEBUG")

        return result
=======
    def find_dict_by_key_value(self, data_list, key, value):
        """
        Find a dictionary in a list by a matching key-value pair.

        Parameters:
            data_list (list): List of dictionaries to search.
            key (str): The key to match in each dictionary.
            value (any): The value to match against the given key.

        Returns:
            dict or None: The dictionary that matches the key-value pair, or None if not found.

        Description:
            Iterates through the list of dictionaries and returns the first dictionary
            where the specified key has the specified value. If no match is found, returns None.
        """
        if not isinstance(data_list, list):
            self.log("The 'data_list' parameter must be a list.", "ERROR")
            return None

        if not all(isinstance(item, dict) for item in data_list):
            self.log("All items in 'data_list' must be dictionaries.", "ERROR")
            return None

        self.log(f"Searching for key '{key}' with value '{value}' in a list of {len(data_list)} items.", "DEBUG")
        for idx, item in enumerate(data_list):
            self.log(f"Checking item at index {idx}: {item}", "DEBUG")
            if item.get(key) == value:
                self.log(f"Match found at index {idx}: {item}", "DEBUG")
                return item

        self.log(f"No matching item found for key '{key}' with value '{value}'.", "DEBUG")
        return None

>>>>>>> 81ec0f5b

def is_list_complex(x):
    return isinstance(x[0], dict) or isinstance(x[0], list)


def has_diff_elem(ls1, ls2):
    return any((elem not in ls1 for elem in ls2))


def compare_list(list1, list2):
    len_list1 = len(list1)
    len_list2 = len(list2)
    if len_list1 != len_list2:
        return False

    if len_list1 == 0:
        return True

    attempt_std_cmp = list1 == list2
    if attempt_std_cmp:
        return True

    if not is_list_complex(list1) and not is_list_complex(list2):
        return set(list1) == set(list2)

    # Compare normally if it exceeds expected size * 2 (len_list1==len_list2)
    MAX_SIZE_CMP = 100
    # Fail fast if elem not in list, thanks to any and generators
    if len_list1 > MAX_SIZE_CMP:
        return attempt_std_cmp
    else:
        # not changes 'has diff elem' to list1 != list2 ':lists are not equal'
        return not (has_diff_elem(list1, list2)) or not (has_diff_elem(list2, list1))


def fn_comp_key(k, dict1, dict2):
    return dnac_compare_equality(dict1.get(k), dict2.get(k))


def normalize_ipv6_address(ipv6):
    """
    Normalize an IPv6 address for consistent comparison.
    """
    if not isinstance(ipv6, str):
        raise TypeError("Input must be a string representing an IPv6 address.")

    try:
        normalized_address = str(ipaddress.IPv6Address(ipv6))
        return normalized_address
    except ValueError:
        # self.log("Invalid IPv6 address: {}".format(ipv6))
        return ipv6  # Return as-is if it's not a valid IPv6 address


def dnac_compare_equality(current_value, requested_value):
    # print("dnac_compare_equality", current_value, requested_value)
    if requested_value is None:
        return True

    if current_value is None:
        return True

    if isinstance(current_value, str) and isinstance(requested_value, str):
        if ":" in current_value and ":" in requested_value:  # Possible IPv6 addresses
            current_value = normalize_ipv6_address(current_value)
            requested_value = normalize_ipv6_address(requested_value)

        return current_value == requested_value

    if isinstance(current_value, dict) and isinstance(requested_value, dict):
        all_dict_params = list(current_value.keys()) + list(requested_value.keys())
        return not any((not fn_comp_key(param, current_value, requested_value) for param in all_dict_params))
    elif isinstance(current_value, list) and isinstance(requested_value, list):
        return compare_list(current_value, requested_value)
    else:
        return current_value == requested_value


def simple_cmp(obj1, obj2):
    return obj1 == obj2


def get_dict_result(result, key, value, cmp_fn=simple_cmp):
    if isinstance(result, list):
        if len(result) == 1:
            if isinstance(result[0], dict):
                result = result[0]
                if result.get(key) is not None and result.get(key) != value:
                    result = None
            else:
                result = None
        else:
            for item in result:
                if isinstance(item, dict) and (item.get(key) is None or item.get(key) == value):
                    result = item
                    return result
            result = None
    elif not isinstance(result, dict):
        result = None
    elif result.get(key) is not None and result.get(key) != value:
        result = None
    return result


def dnac_argument_spec():
    argument_spec = dict(
        dnac_host=dict(type="str", required=True),
        dnac_port=dict(type="int", required=False, default=443),
        dnac_username=dict(type="str", default="admin", aliases=["user"]),
        dnac_password=dict(type="str", no_log=True),
        dnac_verify=dict(type="bool", default=True),
        dnac_version=dict(type="str", default="2.2.3.3"),
        dnac_debug=dict(type="bool", default=False),
        validate_response_schema=dict(type="bool", default=True),
    )
    return argument_spec


def validate_str(item, param_spec, param_name, invalid_params):
    """
    This function checks that the input `item` is a valid string and confirms to
    the constraints specified in `param_spec`. If the string is not valid or does
    not meet the constraints, an error message is added to `invalid_params`.

    Args:
        item (str): The input string to be validated.
        param_spec (dict): The parameter's specification, including validation constraints.
        param_name (str): The name of the parameter being validated.
        invalid_params (list): A list to collect validation error messages.

    Returns:
        str: The validated and possibly normalized string.

    Example `param_spec`:
        {
            "type": "str",
            "length_max": 255 # Optional: maximum allowed length
        }
    """

    item = validation.check_type_str(item)
    if param_spec.get("length_max"):
        if 1 <= len(item) <= param_spec.get("length_max"):
            return item
        else:
            invalid_params.append(
                "{0}:{1} : The string exceeds the allowed "
                "range of max {2} char".format(param_name, item, param_spec.get("length_max"))
            )
    return item


def validate_integer_within_range(item, param_spec, param_name, invalid_params):
    """
    This function checks that the input `item` is a valid integer and conforms to
    the constraints specified in `param_spec`. If the integer is not valid or does
    not meet the constraints, an error message is added to `invalid_params`.

    Args:
        item (int): The input integer to be validated.
        param_spec (dict): The parameter's specification, including validation constraints.
        param_name (str): The name of the parameter being validated.
        invalid_params (list): A list to collect validation error messages.

    Returns:
        int: The validated integer.

    Example `param_spec`:
        {
            "type": "int",
            "range_min": 1,     # Optional: minimum allowed value
            "range_max": 100    # Optional: maximum allowed value
        }
    """
    try:
        item = validation.check_type_int(item)
    except TypeError as e:
        invalid_params.append("{0}: value: {1} {2}".format(param_name, item, str(e)))
        return item

    min_value = param_spec.get("range_min", 1)
    if param_spec.get("range_max") and not (min_value <= item <= param_spec["range_max"]):
        invalid_params.append(
            "{0}: {1} : The item exceeds the allowed range of min: {2} and max: {3}".format(
                param_name, item, param_spec.get("range_min"), param_spec.get("range_max"))
        )

    return item


def validate_bool(item, param_spec, param_name, invalid_params):
    """
    This function checks that the input `item` is a valid boolean value. If it does
    not represent a valid boolean value, an error message is added to `invalid_params`.

    Args:
        item (bool): The input boolean value to be validated.
        param_spec (dict): The parameter's specification, including validation constraints.
        param_name (str): The name of the parameter being validated.
        invalid_params (list): A list to collect validation error messages.

    Returns:
        bool: The validated boolean value.
    """

    return validation.check_type_bool(item)


def validate_list(item, param_spec, param_name, invalid_params):
    """
    This function checks if the input `item` is a valid list based on the specified `param_spec`.
    It also verifies that the elements of the list match the expected data type specified in the
    `param_spec`. If any validation errors occur, they are appended to the `invalid_params` list.

    Args:
        item (list): The input list to be validated.
        param_spec (dict): The parameter's specification, including validation constraints.
        param_name (str): The name of the parameter being validated.
        invalid_params (list): A list to collect validation error messages.

    Returns:
        list: The validated list, potentially normalized based on the specification.
    """

    try:
        if param_spec.get("type") == type(item).__name__:
            keys_list = []
            for dict_key in param_spec:
                keys_list.append(dict_key)
            if len(keys_list) == 1:
                return validation.check_type_list(item)

            temp_dict = {keys_list[1]: param_spec[keys_list[1]]}
            try:
                if param_spec['elements']:
                    get_spec_type = param_spec['type']
                    get_spec_element = param_spec['elements']
                    if type(item).__name__ == get_spec_type:
                        for element in item:
                            if type(element).__name__ != get_spec_element:
                                invalid_params.append(
                                    "{0} is not of the same datatype as expected which is {1}".format(element, get_spec_element)
                                )
                    else:
                        invalid_params.append(
                            "{0} is not of the same datatype as expected which is {1}".format(item, get_spec_type)
                        )
            except Exception as e:
                item, list_invalid_params = validate_list_of_dicts(item, temp_dict)
                invalid_params.extend(list_invalid_params)
        else:
            invalid_params.append("{0} : is not a valid list".format(item))
    except Exception as e:
        invalid_params.append("{0} : comes into the exception".format(e))

    return item


def validate_dict(item, param_spec, param_name, invalid_params):
    """
    This function checks if the input `item` is a valid dictionary based on the specified `param_spec`.
    If the dictionary does not match the expected data type specified in the `param_spec`,
    a validation error is appended to the `invalid_params` list.

    Args:
        item (dict): The input dictionary to be validated.
        param_spec (dict): The parameter's specification, including validation constraints.
        param_name (str): The name of the parameter being validated.
        invalid_params (list): A list to collect validation error messages.

    Returns:
        dict: The validated dictionary.
    """

    if param_spec.get("type") != type(item).__name__:
        invalid_params.append("{0} : is not a valid dictionary".format(item))
    return validation.check_type_dict(item)


def validate_list_of_dicts(param_list, spec, module=None):
    """Validate/Normalize playbook params. Will raise when invalid parameters found.
    param_list: a playbook parameter list of dicts
    spec: an argument spec dict
          e.g. spec = dict(ip=dict(required=True, type='bool'),
                           foo=dict(type='str', default='bar'))
    return: list of normalized input data
    """

    v = validation
    normalized = []
    invalid_params = []

    for list_entry in param_list:
        valid_params_dict = {}
        if not spec:
            # Handle the case when spec becomes empty but param list is still there
            invalid_params.append("No more spec to validate, but parameters remain")
            break
        for param in spec:
            item = list_entry.get(param)
            if item is None:
                if spec[param].get("required"):
                    invalid_params.append(
                        "{0} : Required parameter not found".format(param)
                    )
                else:
                    item = spec[param].get("default")
                    valid_params_dict[param] = item
                    continue
            data_type = spec[param].get("type")
            switch = {
                "str": validate_str,
                "int": validate_integer_within_range,
                "bool": validate_bool,
                "list": validate_list,
                "dict": validate_dict,
            }

            validator = switch.get(data_type)
            if validator:
                item = validator(item, spec[param], param, invalid_params)
            else:
                invalid_params.append(
                    "{0}:{1} : Unsupported data type {2}.".format(param, item, data_type)
                )

            choice = spec[param].get("choices")
            if choice:
                if item not in choice:
                    invalid_params.append(
                        "{0} : Invalid choice provided".format(item)
                    )

            no_log = spec[param].get("no_log")
            if no_log:
                if module is not None:
                    module.no_log_values.add(item)
                else:
                    msg = "\n\n'{0}' is a no_log parameter".format(param)
                    msg += "\nAnsible module object must be passed to this "
                    msg += "\nfunction to ensure it is not logged\n\n"
                    raise Exception(msg)

            valid_params_dict[param] = item
        normalized.append(valid_params_dict)

    return normalized, invalid_params


RATE_LIMIT_MESSAGE = "Rate Limit exceeded"
RATE_LIMIT_RETRY_AFTER = 15


class DNACSDK(object):
    def __init__(self, params):
        self.result = dict(changed=False, result="")
        self.validate_response_schema = params.get("validate_response_schema")
        self.logger = logging.getLogger('dnacentersdk')
        if DNAC_SDK_IS_INSTALLED:
            self.api = api.DNACenterAPI(
                username=params.get("dnac_username"),
                password=params.get("dnac_password"),
                base_url="https://{dnac_host}:{dnac_port}".format(
                    dnac_host=params.get("dnac_host"), dnac_port=params.get("dnac_port")
                ),
                version=params.get("dnac_version"),
                verify=params.get("dnac_verify"),
                debug=params.get("dnac_debug"),
            )
            if params.get("dnac_debug") and LOGGING_IN_STANDARD:
                self.logger.addHandler(logging.StreamHandler())
        else:
            self.fail_json(msg="DNA Center Python SDK is not installed. Execute 'pip install dnacentersdk'")

    def changed(self):
        self.result["changed"] = True

    def object_created(self):
        self.changed()
        self.result["result"] = "Object created"

    def object_updated(self):
        self.changed()
        self.result["result"] = "Object updated"

    def object_deleted(self):
        self.changed()
        self.result["result"] = "Object deleted"

    def object_already_absent(self):
        self.result["result"] = "Object already absent"

    def object_already_present(self):
        self.result["result"] = "Object already present"

    def object_present_and_different(self):
        self.result["result"] = "Object already present, but it has different values to the requested"

    def object_modify_result(self, changed=None, result=None):
        if result is not None:
            self.result["result"] = result
        if changed:
            self.changed()

    def is_file(self, file_path):
        return os.path.isfile(file_path)

    def extract_file_name(self, file_path):
        return os.path.basename(file_path)

    def _exec(self, family, function, params=None, op_modifies=False, **kwargs):
        family_name = family
        function_name = function
        try:
            family = getattr(self.api, family)
            func = getattr(family, function)
        except Exception as e:
            self.fail_json(msg=e)

        try:
            if params:
                file_paths_params = kwargs.get('file_paths', [])
                # This substitution is for the import file operation
                if file_paths_params and isinstance(file_paths_params, list):
                    multipart_fields = {}
                    for (key, value) in file_paths_params:
                        if isinstance(params.get(key), str) and self.is_file(params[key]):
                            file_name = self.extract_file_name(params[key])
                            file_path = params[key]
                            multipart_fields[value] = (file_name, open(file_path, 'rb'))

                    params.setdefault("multipart_fields", multipart_fields)
                    params.setdefault("multipart_monitor_callback", None)

                if not self.validate_response_schema and op_modifies:
                    params["active_validation"] = False

                response = func(**params)

            else:
                response = func()

            if response and isinstance(response, dict) and response.get("executionId"):
                execution_id = response.get("executionId")
                exec_details_params = {"execution_id": execution_id}
                exec_details_func = getattr(
                    getattr(self.api, "task"), "get_business_api_execution_details"
                )

                while True:
                    execution_details = exec_details_func(**exec_details_params)
                    if execution_details.get("status") == "SUCCESS":
                        break

                    bapi_error = execution_details.get("bapiError")
                    if bapi_error:
                        if RATE_LIMIT_MESSAGE in bapi_error:
                            self.logger.warning("!!!!! %s !!!!!", RATE_LIMIT_MESSAGE)
                            time.sleep(RATE_LIMIT_RETRY_AFTER)
                            return self._exec(
                                family_name, function_name, params, op_modifies, **kwargs
                            )

                        self.logger.debug(bapi_error)
                        break

        except exceptions.ApiError as e:
            self.fail_json(
                msg=(
                    "An error occured when executing operation for the family '{family}' "
                    "having the function '{function}'."
                    " The error was: status_code: {error_status},  {error}"
                ).format(error_status=to_native(e.response.status_code), error=to_native(e.response.text),
                         family=family_name, function=function_name)
            )

        except exceptions.dnacentersdkException as e:
            self.fail_json(
                msg=(
                    "An error occured when executing operation for the family '{family}' "
                    "having the function '{function}'."
                    " The error was: {error}"
                ).format(error=to_native(e), family=family_name, function=function_name)
            )
        return response

    def fail_json(self, msg, **kwargs):
        self.result.update(**kwargs)
        raise Exception(msg)

    def exit_json(self):
        return self.result


def main():
    pass


if __name__ == "__main__":
    main()<|MERGE_RESOLUTION|>--- conflicted
+++ resolved
@@ -2219,7 +2219,6 @@
                                              requested_obj.get(ansible_param))
                    for (dnac_param, ansible_param) in obj_params)
 
-<<<<<<< HEAD
     def deduplicate_list_of_dict(self, list_of_dicts):
         """
         Removes duplicate dictionaries from a list while preserving order.
@@ -2340,7 +2339,7 @@
             self.log("Lists are equal. No differences detected.", "DEBUG")
 
         return result
-=======
+
     def find_dict_by_key_value(self, data_list, key, value):
         """
         Find a dictionary in a list by a matching key-value pair.
@@ -2375,7 +2374,6 @@
         self.log(f"No matching item found for key '{key}' with value '{value}'.", "DEBUG")
         return None
 
->>>>>>> 81ec0f5b
 
 def is_list_complex(x):
     return isinstance(x[0], dict) or isinstance(x[0], list)
