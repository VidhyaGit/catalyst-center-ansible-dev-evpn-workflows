--- conflicted
+++ resolved
@@ -67,19 +67,12 @@
                                         'parsed': self.verify_diff_parsed
                                         }
         self.dnac_log = dnac_params.get("dnac_log")
-<<<<<<< HEAD
-        self.dnac_log_level = dnac_params.get("dnac_log_level").upper()
-        self.dnac_log_file_path = dnac_params.get("dnac_log_file_path")
-        self.dnac_logs_append = dnac_params.get("dnac_logs_append")
-        self.log(str(dnac_params))
-=======
 
         # Check if 'dnac_log_level' in the playbook params. If available,
         # convert it to uppercase; otherwise, set it to 'INFO'
         self.dnac_log_level = dnac_params.get("dnac_log_level", "INFO").upper()
 
         log(str(dnac_params))
->>>>>>> 75c69996
         self.supported_states = ["merged", "deleted", "replaced", "overridden", "gathered", "rendered", "parsed"]
         self.result = {"changed": False, "diff": [], "response": [], "warnings": []}
 
